# Changelog

All notable, unreleased changes to this project will be documented in this file. For the released changes, please visit the [Releases](https://github.com/mirumee/saleor/releases) page.

## [Unreleased]

- Relocate Checkout and CheckoutLine methods into separate module and update checkout related plugins to use them - #4980 by @krzysztofwolski
- Fix problem with free shipping voucher - #4942 by @IKarbowiak
- Add sub-categories to random data - #4949 by @IKarbowiak
- Deprecate `localized` field in Money type - #4952 by @IKarbowiak
- Fix for shipping api doesn't apply taxes - #4913 by @kswiatek92
- Query object translation with only manage_translation permission - #4914 by @fowczarek
- Add customer note to draft orders api - #4973 by @IKarbowiak
- Allow to delete category and leave products - #4970 by @IKarbowiak
- Remove thumbnail generation from migration - #3494 by @kswiatek92
- Rename 'shipping_date' field in fulfillment model to 'created' - #2433 by @kswiatek92
- Reduce number of queries for 'completeCheckout' mutation - #4989 by @IKarbowiak
- Now force pytest to ignore the environment variable containing the django settings module - #4992 by @NyanKiyoshi
- Extend JWT token payload with user information - #4987 by @salwator
- Optimize the queries for product list in the dashboard - #4995 by @IKarbowiak
- Drop dashboard 1.0 - #5000 by @IKarbowiak
- Fixed serialization error on weight fields when running `loaddata` and `dumpdb` - #5005 by @NyanKiyoshi
- Fixed JSON encoding error on Google Analytics reporting - #5004 by @NyanKiyoshi
- Create custom field to translation, use new translation types in translations query - #5007 by @fowczarek
- Take allocated stock in account in `StockAvailability` filter - #5019 by @simonbru
- Generate matching postal codes for US addresses - #5033 by @maarcingebala
- Update debug toolbar - #5032 by @IKarbowiak
- Allow staff member to receive notification about customers orders - #4993 by @kswiatek92
- JWT payload now contains user global id - #5039 by @salwator
- Made middleware path resolving lazy and refactored middleware names - #5041 by @NyanKiyoshi
- Generate slug in attribute value save - #5055 by @fowczarek
- Fix order status after order update - #5072 by @fowczarek
- Extend top-level connection resolvers with ability to sort results - #5018 by @fowczarek
- Drop storefront 1.0 - #5043 by @IKarbowiak
- Replace permissions strings with enums - #5038 by @kswiatek92
- Remove gateways forms and templates - #5075 by @IKarbowiak
- Add `Wishlist` models and GraphQL endpoints - #5021 by @derenio
<<<<<<< HEAD
- Search by sku in products query - #5117 by @fowczarek
=======
- Fix voucher start date filtering - #5133 by @dominik-zeglen
>>>>>>> a61d1f8b

## 2.9.0

### API

- Add mutation to change customer's first name last name - #4489 by @fowczarek
- Add mutation to delete customer's account - #4494 by @fowczarek
- Add mutation to change customer's password - #4656 by @fowczarek
- Add ability to customize email sender address in emails sent by Saleor - #4820 by @NyanKiyoshi
- Add ability to filter attributes per global ID - #4640 by @NyanKiyoshi
- Add ability to search product types by value (through the name) - #4647 by @NyanKiyoshi
- Add queries and mutation for serving and saving the configuration of all plugins - #4576 by @korycins
- Add `redirectUrl` to staff and user create mutations - #4717 by @fowczarek
- Add error codes to mutations responses - #4676 by @Kwaidan00
- Add translations to countries in `shop` query - #4732 by @fowczarek
- Add support for sorting product by their attribute values through given attribute ID - #4740 by @NyanKiyoshi
- Add descriptions for queries and query arguments - #4758 by @maarcingebala
- Add support for Apollo Federation - #4825 by @salwator
- Add mutation to create multiple product variants at once - #4735 by @fowczarek
- Add default value to custom errors - #4797 by @fowczarek
- Extend `availablePaymentGateways` field with gateways' configuration data - #4774 by @salwator
- Change `AddressValidationRules` API - #4655 by @Kwaidan00
- Use search in a consistent way; add sort by product type name and publication status to `products` query. - #4715 by @fowczarek
- Unify `menuItemMove` mutation with other reordering mutations - #4734 by @NyanKiyoshi
- Don't create an order when the payment was unsuccessful - #4500 by @NyanKiyoshi
- Don't require shipping information in checkout for digital orders - #4573 by @NyanKiyoshi
- Drop `manage_users` permission from the `permissions` query - #4854 by @maarcingebala
- Deprecate `inCategory` and `inCollection` attributes filters in favor of `filter` argument - #4700 by @NyanKiyoshi & @khalibloo
- Remove `PaymentGatewayEnum` from the schema, as gateways now are dynamic plugins - #4756 by @salwator
- Require `manage_products` permission to query `costPrice` and `stockQuantity` fields - #4753 by @NyanKiyoshi
- Refactor account mutations - #4510, #4668 by @fowczarek
- Fix generating random avatars when updating staff accounts - #4521 by @maarcingebala
- Fix updating JSON menu representation in mutations - #4524 by @maarcingebala
- Fix setting variant's `priceOverride` and `costPrice` to `null` - #4754 by @NyanKiyoshi
- Fix fetching staff user without `manage_users` permission - #4835 by @fowczarek
- Ensure that a GraphQL query is a string - #4836 by @nix010
- Add ability to configure the password reset link - #4863 by @fowczarek

### Core

- Add enterprise-grade attributes management - #4351 by @dominik-zeglen and @NyanKiyoshix
- Add extensions manager - #4497 by @korycins
- Add service accounts - backend support - #4689 by @korycins
- Add support for webhooks - #4731 by @korycins
- Migrate the attributes mapping from HStore to many-to-many relation - #4663 by @NyanKiyoshi
- Create general abstraction for object metadata - #4447 by @salwator
- Add metadata to `Order` and `Fulfillment` models - #4513, #4866 by @szewczykmira
- Migrate the tax calculations to plugins - #4497 by @korycins
- Rewrite payment gateways using plugin architecture - #4669 by @salwator
- Rewrite Stripe integration to use PaymentIntents API - #4606 by @salwator
- Refactor password recovery system - #4617 by @fowczarek
- Add functionality to sort products by their "minimal variant price" - #4416 by @derenio
- Add voucher's "once per customer" feature - #4442 by @fowczarek
- Add validations for minimum password length in settings - #4735 by @fowczarek
- Add form to configure payments in the dashboard - #4807 by @szewczykmira
- Change `unique_together` in `AttributeValue` - #4805 by @fowczarek
- Change max length of SKU to 255 characters - #4811 by @lex111
- Distinguish `OrderLine` product name and variant name - #4702 by @fowczarek
- Fix updating order status after automatic fulfillment of digital products - #4709 by @korycins
- Fix error when updating or creating a sale with missing required values - #4778 by @NyanKiyoshi
- Fix error filtering pages by URL in the dashboard 1.0 - #4776 by @NyanKiyoshi
- Fix display of the products tax rate in the details page of dashboard 1.0 - #4780 by @NyanKiyoshi
- Fix adding the same product into a collection multiple times - #4518 by @NyanKiyoshi
- Fix crash when placing an order when a customer happens to have the same address more than once - #4824 by @NyanKiyoshi
- Fix time zone based tests - #4468 by @fowczarek
- Fix serializing empty URLs as a string when creating menu items - #4616 by @maarcingebala
- The invalid IP address in HTTP requests now fallback to the requester's IP address. - #4597 by @NyanKiyoshi
- Fix product variant update with current attribute values - #4936 by @fowczarek

### Dashboard 2.0

- Allow selecting the number of rows displayed in dashboard's list views - #4414 by @benekex2
- Add ability to toggle visible columns in product list - #4608 by @dominik-zeglen
- Add voucher settings - #4556 by @benekex2
- Contrast improvements - #4508 by @benekex2
- Display menu item form errors - #4551 by @dominik-zeglen
- Do not allow random IDs to appear in snapshots - #4495 by @dominik-zeglen
- Input UI changes - #4542 by @benekex2
- Implement new menu design - #4476 by @benekex2
- Refetch attribute list after closing modal - #4615 by @dominik-zeglen
- Add config for Testcafe - #4553 by @dominik-zeglen
- Fix product type taxes select - #4453 by @benekex2
- Fix form reloading - #4467 by @dominik-zeglen
- Fix voucher limit value when checkbox unchecked - #4456 by @benekex2
- Fix searches and pickers - #4487 by @dominik-zeglen
- Fix dashboard menu styles - #4491 by @benekex2
- Fix menu responsiveness - #4511 by @benekex2
- Fix loosing focus while typing in the product description field - #4549 by @dominik-zeglen
- Fix MUI warnings - #4588 by @dominik-zeglen
- Fix bulk action checkboxes - #4618 by @dominik-zeglen
- Fix rendering user avatar when it's empty #4546 by @maarcingebala
- Remove Dashboard 2.0 files form Saleor repository - #4631 by @dominik-zeglen

### Other notable changes

- Replace Pipenv with Poetry - #3894 by @michaljelonek
- Upgrade `django-prices` to v2.1 - #4639 by @NyanKiyoshi
- Disable reports from uWSGI about broken pipe and write errors from disconnected clients - #4596 by @NyanKiyoshi
- Fix the random failures of `populatedb` trying to create users with an existing email - #4769 by @NyanKiyoshi
- Enforce `pydocstyle` for Python docstrings over the project - #4562 by @NyanKiyoshi
- Move Django Debug Toolbar to dev requirements - #4454 by @derenio
- Change license for artwork to CC-BY 4.0
- New translations:
  - Greek

## 2.8.0

### Core

- Avatax backend support - #4310 by @korycins
- Add ability to store used payment sources in gateways (first implemented in Braintree) - #4195 by @salwator
- Add ability to specify a minimal quantity of checkout items for a voucher - #4427 by @fowczarek
- Change the type of start and end date fields from Date to DateTime - #4293 by @fowczarek
- Revert the custom dynamic middlewares - #4452 by @NyanKiyoshi

### Dashboard 2.0

- UX improvements in Vouchers section - #4362 by @benekex2
- Add company address configuration - #4432 by @benekex2
- Require name when saving a custom list filter - #4269 by @benekex2
- Use `esModuleInterop` flag in `tsconfig.json` to simplify imports - #4372 by @dominik-zeglen
- Use hooks instead of a class component in forms - #4374 by @dominik-zeglen
- Drop CSRF token header from API client - #4357 by @dominik-zeglen
- Fix various bugs in the product section - #4429 by @dominik-zeglen

### Other notable changes

- Fix error when creating a checkout with voucher code - #4292 by @NyanKiyoshi
- Fix error when users enter an invalid phone number in an address - #4404 by @NyanKiyoshi
- Fix error when adding a note to an anonymous order - #4319 by @NyanKiyoshi
- Fix gift card duplication error in the `populatedb` script - #4336 by @fowczarek
- Fix vouchers apply once per order - #4339 by @fowczarek
- Fix discount tests failing at random - #4401 by @korycins
- Add `SPECIFIC_PRODUCT` type to `VoucherType` - #4344 by @fowczarek
- New translations:
  - Icelandic
- Refactored the backend side of `checkoutCreate` to improve performances and prevent side effects over the user's checkout if the checkout creation was to fail. - #4367 by @NyanKiyoshi
- Refactored the logic of cleaning the checkout shipping method over the API, so users do not lose the shipping method when updating their checkout. If the shipping method becomes invalid, it will be replaced by the cheapest available. - #4367 by @NyanKiyoshi & @szewczykmira
- Refactored process of getting available shipping methods to make it easier to understand and prevent human-made errors. - #4367 by @NyanKiyoshi
- Moved 3D secure option to Braintree plugin configuration and update config structure mechanism - #4751 by @salwator

## 2.7.0

### API

- Create order only when payment is successful - #4154 by @NyanKiyoshi
- Order Events containing order lines or fulfillment lines now return the line object in the GraphQL API - #4114 by @NyanKiyoshi
- GraphQL now prints exceptions to stderr as well as returning them or not - #4148 by @NyanKiyoshi
- Refactored API resolvers to static methods with root typing - #4155 by @NyanKiyoshi
- Add phone validation in the GraphQL API to handle the library upgrade - #4156 by @NyanKiyoshi

### Core

- Add basic Gift Cards support in the backend - #4025 by @fowczarek
- Add the ability to sort products within a collection - #4123 by @NyanKiyoshi
- Implement customer events - #4094 by @NyanKiyoshi
- Merge "authorize" and "capture" operations - #4098 by @korycins, @NyanKiyoshi
- Separate the Django middlewares from the GraphQL API middlewares - #4102 by @NyanKiyoshi, #4186 by @cmiacz

### Dashboard 2.0

- Add navigation section - #4012 by @dominik-zeglen
- Add filtering on product list - #4193 by @dominik-zeglen
- Add filtering on orders list - #4237 by @dominik-zeglen
- Change input style and improve Storybook stories - #4115 by @dominik-zeglen
- Migrate deprecated fields in Dashboard 2.0 - #4121 by @benekex2
- Add multiple select checkbox - #4133, #4146 by @benekex2
- Rename menu items in Dashboard 2.0 - #4172 by @benekex2
- Category delete modal improvements - #4171 by @benekex2
- Close modals on click outside - #4236 - by @benekex2
- Use date localize hook in translations - #4202 by @dominik-zeglen
- Unify search API - #4200 by @dominik-zeglen
- Default default PAGINATE_BY - #4238 by @dominik-zeglen
- Create generic filtering interface - #4221 by @dominik-zeglen
- Add default state to rich text editor = #4281 by @dominik-zeglen
- Fix translation discard button - #4109 by @benekex2
- Fix draftail options and icons - #4132 by @benekex2
- Fix typos and messages in Dashboard 2.0 - #4168 by @benekex2
- Fix view all orders button - #4173 by @benekex2
- Fix visibility card view - #4198 by @benekex2
- Fix query refetch after selecting an object in list - #4272 by @dominik-zeglen
- Fix image selection in variants - #4270 by @benekex2
- Fix collection search - #4267 by @dominik-zeglen
- Fix quantity height in draft order edit - #4273 by @benekex2
- Fix checkbox clickable area size - #4280 by @dominik-zeglen
- Fix breaking object selection in menu section - #4282 by @dominik-zeglen
- Reset selected items when tab switch - #4268 by @benekex2

### Other notable changes

- Add support for Google Cloud Storage - #4127 by @chetabahana
- Adding a nonexistent variant to checkout no longer crashes - #4166 by @NyanKiyoshi
- Disable storage of Celery results - #4169 by @NyanKiyoshi
- Disable polling in Playground - #4188 by @maarcingebala
- Cleanup code for updated function names and unused argument - #4090 by @jxltom
- Users can now add multiple "Add to Cart" forms in a single page - #4165 by @NyanKiyoshi
- Fix incorrect argument in `get_client_token` in Braintree integration - #4182 by @maarcingebala
- Fix resolving attribute values when transforming them to HStore - #4161 by @maarcingebala
- Fix wrong calculation of subtotal in cart page - #4145 by @korycins
- Fix margin calculations when product/variant price is set to zero - #4170 by @MahmoudRizk
- Fix applying discounts in checkout's subtotal calculation in API - #4192 by @maarcingebala
- Fix GATEWAYS_ENUM to always contain all implemented payment gateways - #4108 by @koradon

## 2.6.0

### API

- Add unified filtering interface in resolvers - #3952, #4078 by @korycins
- Add mutations for bulk actions - #3935, #3954, #3967, #3969, #3970 by @akjanik
- Add mutation for reordering menu items - #3958 by @NyanKiyoshi
- Optimize queries for single nodes - #3968 @NyanKiyoshi
- Refactor error handling in mutations #3891 by @maarcingebala & @akjanik
- Specify mutation permissions through Meta classes - #3980 by @NyanKiyoshi
- Unify pricing access in products and variants - #3948 by @NyanKiyoshi
- Use only_fields instead of exclude_fields in type definitions - #3940 by @michaljelonek
- Prefetch collections when getting sales of a bunch of products - #3961 by @NyanKiyoshi
- Remove unnecessary dedents from GraphQL schema so new Playground can work - #4045 by @salwator
- Restrict resolving payment by ID - #4009 @NyanKiyoshi
- Require `checkoutId` for updating checkout's shipping and billing address - #4074 by @jxltom
- Handle errors in `TokenVerify` mutation - #3981 by @fowczarek
- Unify argument names in types and resolvers - #3942 by @NyanKiyoshi

### Core

- Use Black as the default code formatting tool - #3852 by @krzysztofwolski and @NyanKiyoshi
- Dropped Python 3.5 support - #4028 by @korycins
- Rename Cart to Checkout - #3963 by @michaljelonek
- Use data classes to exchange data with payment gateways - #4028 by @korycins
- Refactor order events - #4018 by @NyanKiyoshi

### Dashboard 2.0

- Add bulk actions - #3955 by @dominik-zeglen
- Add user avatar management - #4030 by @benekex2
- Add navigation drawer support on mobile devices - #3839 by @benekex2
- Fix rendering validation errors in product form - #4024 by @benekex2
- Move dialog windows to query string rather than router paths - #3953 by @dominik-zeglen
- Update order events types - #4089 by @jxltom
- Code cleanup by replacing render props with react hooks - #4010 by @dominik-zeglen

### Other notable changes

- Add setting to enable Django Debug Toolbar - #3983 by @koradon
- Use newest GraphQL Playground - #3971 by @salwator
- Ensure adding to quantities in the checkout is respecting the limits - #4005 by @NyanKiyoshi
- Fix country area choices - #4008 by @fowczarek
- Fix price_range_as_dict function - #3999 by @zodiacfireworks
- Fix the product listing not showing in the voucher when there were products selected - #4062 by @NyanKiyoshi
- Fix crash in Dashboard 1.0 when updating an order address's phone number - #4061 by @NyanKiyoshi
- Reduce the time of tests execution by using dummy password hasher - #4083 by @korycins
- Set up explicit **hash** function - #3979 by @akjanik
- Unit tests use none as media root - #3975 by @korycins
- Update file field styles with materializecss template filter - #3998 by @zodiacfireworks
- New translations:
  - Albanian
  - Colombian Spanish
  - Lithuanian

## 2.5.0

### API

- Add query to fetch draft orders - #3809 by @michaljelonek
- Add bulk delete mutations - #3838 by @michaljelonek
- Add `languageCode` enum to API - #3819 by @michaljelonek, #3854 by @jxltom
- Duplicate address instances in checkout mutations - #3866 by @pawelzar
- Restrict access to `orders` query for unauthorized users - #3861 by @pawelzar
- Support setting address as default in address mutations - #3787 by @jxltom
- Fix phone number validation in GraphQL when country prefix not given - #3905 by @patrys
- Report pretty stack traces in DEBUG mode - #3918 by @patrys

### Core

- Drop support for Django 2.1 and Django 1.11 (previous LTS) - #3929 by @patrys
- Fulfillment of digital products - #3868 by @korycins
- Introduce avatars for staff accounts - #3878 by @pawelzar
- Refactor the account avatars path from a relative to absolute - #3938 by @NyanKiyoshi

### Dashboard 2.0

- Add translations section - #3884 by @dominik-zeglen
- Add light/dark theme - #3856 by @dominik-zeglen
- Add customer's address book view - #3826 by @dominik-zeglen
- Add "Add variant" button on the variant details page = #3914 by @dominik-zeglen
- Add back arrows in "Configure" subsections - #3917 by @dominik-zeglen
- Display avatars in staff views - #3922 by @dominik-zeglen
- Prevent user from changing his own status and permissions - #3922 by @dominik-zeglen
- Fix crashing product create view - #3837, #3910 by @dominik-zeglen
- Fix layout in staff members details page - #3857 by @dominik-zeglen
- Fix unfocusing rich text editor - #3902 by @dominik-zeglen
- Improve accessibility - #3856 by @dominik-zeglen

### Other notable changes

- Improve user and staff management in dashboard 1.0 - #3781 by @jxltom
- Fix default product tax rate in Dashboard 1.0 - #3880 by @pawelzar
- Fix logo in docs - #3928 by @michaljelonek
- Fix name of logo file - #3867 by @jxltom
- Fix variants for juices in example data - #3926 by @michaljelonek
- Fix alignment of the cart dropdown on new bootstrap version - #3937 by @NyanKiyoshi
- Refactor the account avatars path from a relative to absolute - #3938 by @NyanKiyoshi
- New translations:
  - Armenian
  - Portuguese
  - Swahili
  - Thai

## 2.4.0

### API

- Add model translations support in GraphQL API - #3789 by @michaljelonek
- Add mutations to manage addresses for authenticated customers - #3772 by @Kwaidan00, @maarcingebala
- Add mutation to apply vouchers in checkout - #3739 by @Kwaidan00
- Add thumbnail field to `OrderLine` type - #3737 by @michaljelonek
- Add a query to fetch order by token - #3740 by @michaljelonek
- Add city choices and city area type to address validator API - #3788 by @jxltom
- Fix access to unpublished objects in API - #3724 by @Kwaidan00
- Fix bug where errors are not returned when creating fulfillment with a non-existent order line - #3777 by @jxltom
- Fix `productCreate` mutation when no product type was provided - #3804 by @michaljelonek
- Enable database search in products query - #3736 by @michaljelonek
- Use authenticated user's email as default email in creating checkout - #3726 by @jxltom
- Generate voucher code if it wasn't provided in mutation - #3717 by @Kwaidan00
- Improve limitation of vouchers by country - #3707 by @michaljelonek
- Only include canceled fulfillments for staff in fulfillment API - #3778 by @jxltom
- Support setting address as when creating customer address #3782 by @jxltom
- Fix generating slug from title - #3816 by @maarcingebala
- Add `variant` field to `OrderLine` type - #3820 by @maarcingebala

### Core

- Add JSON fields to store rich-text content - #3756 by @michaljelonek
- Add function to recalculate total order weight - #3755 by @Kwaidan00, @maarcingebala
- Unify cart creation logic in API and Django views - #3761, #3790 by @maarcingebala
- Unify payment creation logic in API and Django views - #3715 by @maarcingebala
- Support partially charged and refunded payments - #3735 by @jxltom
- Support partial fulfillment of ordered items - #3754 by @jxltom
- Fix applying discounts when a sale has no end date - #3595 by @cprinos

### Dashboard 2.0

- Add "Discounts" section - #3654 by @dominik-zeglen
- Add "Pages" section; introduce Draftail WYSIWYG editor - #3751 by @dominik-zeglen
- Add "Shipping Methods" section - #3770 by @dominik-zeglen
- Add support for date and datetime components - #3708 by @dominik-zeglen
- Restyle app layout - #3811 by @dominik-zeglen

### Other notable changes

- Unify model field names related to models' public access - `publication_date` and `is_published` - #3706 by @michaljelonek
- Improve filter orders by payment status - #3749 @jxltom
- Refactor translations in emails - #3701 by @Kwaidan00
- Use exact image versions in docker-compose - #3742 by @ashishnitinpatil
- Sort order payment and history in descending order - #3747 by @jxltom
- Disable style-loader in dev mode - #3720 by @jxltom
- Add ordering to shipping method - #3806 by @michaljelonek
- Add missing type definition for dashboard 2.0 - #3776 by @jxltom
- Add header and footer for checkout success pages #3752 by @jxltom
- Add instructions for using local assets in Docker - #3723 by @michaljelonek
- Update S3 deployment documentation to include CORS configuration note - #3743 by @NyanKiyoshi
- Fix missing migrations for is_published field of product and page model - #3757 by @jxltom
- Fix problem with l10n in Braintree payment gateway template - #3691 by @Kwaidan00
- Fix bug where payment is not filtered from active ones when creating payment - #3732 by @jxltom
- Fix incorrect cart badge location - #3786 by @jxltom
- Fix storefront styles after bootstrap is updated to 4.3.1 - #3753 by @jxltom
- Fix logo size in different browser and devices with different sizes - #3722 by @jxltom
- Rename dumpdata file `db.json` to `populatedb_data.json` - #3810 by @maarcingebala
- Prefetch collections for product availability - #3813 by @michaljelonek
- Bump django-graphql-jwt - #3814 by @michaljelonek
- Fix generating slug from title - #3816 by @maarcingebala
- New translations:
  - Estonian
  - Indonesian

## 2.3.1

- Fix access to private variant fields in API - #3773 by maarcingebala
- Limit access of quantity and allocated quantity to staff in GraphQL API #3780 by @jxltom

## 2.3.0

### API

- Return user's last checkout in the `User` type - #3578 by @fowczarek
- Automatically assign checkout to the logged in user - #3587 by @fowczarek
- Expose `chargeTaxesOnShipping` field in the `Shop` type - #3603 by @fowczarek
- Expose list of enabled payment gateways - #3639 by @fowczarek
- Validate uploaded files in a unified way - #3633 by @fowczarek
- Add mutation to trigger fetching tax rates - #3622 by @fowczarek
- Use USERNAME_FIELD instead of hard-code email field when resolving user - #3577 by @jxltom
- Require variant and quantity fields in `CheckoutLineInput` type - #3592 by @jxltom
- Preserve order of nodes in `get_nodes_or_error` function - #3632 by @jxltom
- Add list mutations for `Voucher` and `Sale` models - #3669 by @michaljelonek
- Use proper type for countries in `Voucher` type - #3664 by @michaljelonek
- Require email in when creating checkout in API - #3667 by @michaljelonek
- Unify returning errors in the `tokenCreate` mutation - #3666 by @michaljelonek
- Use `Date` field in Sale/Voucher inputs - #3672 by @michaljelonek
- Refactor checkout mutations - #3610 by @fowczarek
- Refactor `clean_instance`, so it does not returns errors anymore - #3597 by @akjanik
- Handle GraphqQL syntax errors - #3576 by @jxltom

### Core

- Refactor payments architecture - #3519 by @michaljelonek
- Improve Docker and `docker-compose` configuration - #3657 by @michaljelonek
- Allow setting payment status manually for dummy gateway in Storefront 1.0 - #3648 by @jxltom
- Infer default transaction kind from operation type - #3646 by @jxltom
- Get correct payment status for order without any payments - #3605 by @jxltom
- Add default ordering by `id` for `CartLine` model - #3593 by @jxltom
- Fix "set password" email sent to customer created in the dashboard - #3688 by @Kwaidan00

### Dashboard 2.0

- ️Add taxes section - #3622 by @dominik-zeglen
- Add drag'n'drop image upload - #3611 by @dominik-zeglen
- Unify grid handling - #3520 by @dominik-zeglen
- Add component generator - #3670 by @dominik-zeglen
- Throw Typescript errors while snapshotting - #3611 by @dominik-zeglen
- Simplify mutation's error checking - #3589 by @dominik-zeglen
- Fix order cancelling - #3624 by @dominik-zeglen
- Fix logo placement - #3602 by @dominik-zeglen

### Other notable changes

- Register Celery task for updating exchange rates - #3599 by @jxltom
- Fix handling different attributes with the same slug - #3626 by @jxltom
- Add missing migrations for tax rate choices - #3629 by @jxltom
- Fix `TypeError` on calling `get_client_token` - #3660 by @michaljelonek
- Make shipping required as default when creating product types - #3655 by @jxltom
- Display payment status on customer's account page in Storefront 1.0 - #3637 by @jxltom
- Make order fields sequence in Dashboard 1.0 same as in Dashboard 2.0 - #3606 by @jxltom
- Fix returning products for homepage for the currently viewing user - #3598 by @jxltom
- Allow filtering payments by status in Dashboard 1.0 - #3608 by @jxltom
- Fix typo in the definition of order status - #3649 by @jxltom
- Add margin for order notes section - #3650 by @jxltom
- Fix logo position - #3609, #3616 by @jxltom
- Storefront visual improvements - #3696 by @piotrgrundas
- Fix product list price filter - #3697 by @Kwaidan00
- Redirect to success page after successful payment - #3693 by @Kwaidan00

## 2.2.0

### API

- Use `PermissionEnum` as input parameter type for `permissions` field - #3434 by @maarcingebala
- Add "authorize" and "charge" mutations for payments - #3426 by @jxltom
- Add alt text to product thumbnails and background images of collections and categories - #3429 by @fowczarek
- Fix passing decimal arguments = #3457 by @fowczarek
- Allow sorting products by the update date - #3470 by @jxltom
- Validate and clear the shipping method in draft order mutations - #3472 by @fowczarek
- Change tax rate field to choice field - #3478 by @fowczarek
- Allow filtering attributes by collections - #3508 by @maarcingebala
- Resolve to `None` when empty object ID was passed as mutation argument - #3497 by @maarcingebala
- Change `errors` field type from [Error] to [Error!] - #3489 by @fowczarek
- Support creating default variant for product types that don't use multiple variants - #3505 by @fowczarek
- Validate SKU when creating a default variant - #3555 by @fowczarek
- Extract enums to separate files - #3523 by @maarcingebala

### Core

- Add Stripe payment gateway - #3408 by @jxltom
- Add `first_name` and `last_name` fields to the `User` model - #3101 by @fowczarek
- Improve several payment validations - #3418 by @jxltom
- Optimize payments related database queries - #3455 by @jxltom
- Add publication date to collections - #3369 by @k-brk
- Fix hard-coded site name in order PDFs - #3526 by @NyanKiyoshi
- Update favicons to the new style - #3483 by @dominik-zeglen
- Fix migrations for default currency - #3235 by @bykof
- Remove Elasticsearch from `docker-compose.yml` - #3482 by @maarcingebala
- Resort imports in tests - #3471 by @jxltom
- Fix the no shipping orders payment crash on Stripe - #3550 by @NyanKiyoshi
- Bump backend dependencies - #3557 by @maarcingebala. This PR removes security issue CVE-2019-3498 which was present in Django 2.1.4. Saleor however wasn't vulnerable to this issue as it doesn't use the affected `django.views.defaults.page_not_found()` view.
- Generate random data using the default currency - #3512 by @stephenmoloney
- New translations:
  - Catalan
  - Serbian

### Dashboard 2.0

- Restyle product selection dialogs - #3499 by @dominik-zeglen, @maarcingebala
- Fix minor visual bugs in Dashboard 2.0 - #3433 by @dominik-zeglen
- Display warning if order draft has missing data - #3431 by @dominik-zeglen
- Add description field to collections - #3435 by @dominik-zeglen
- Add query batching - #3443 by @dominik-zeglen
- Use autocomplete fields in country selection - #3443 by @dominik-zeglen
- Add alt text to categories and collections - #3461 by @dominik-zeglen
- Use first and last name of a customer or staff member in UI - #3247 by @Bonifacy1, @dominik-zeglen
- Show error page if an object was not found - #3463 by @dominik-zeglen
- Fix simple product's inventory data saving bug - #3474 by @dominik-zeglen
- Replace `thumbnailUrl` with `thumbnail { url }` - #3484 by @dominik-zeglen
- Change "Feature on Homepage" switch behavior - #3481 by @dominik-zeglen
- Expand payment section in order view - #3502 by @dominik-zeglen
- Change TypeScript loader to speed up the build process - #3545 by @patrys

### Bugfixes

- Do not show `Pay For Order` if order is partly paid since partial payment is not supported - #3398 by @jxltom
- Fix attribute filters in the products category view - #3535 by @fowczarek
- Fix storybook dependencies conflict - #3544 by @dominik-zeglen

## 2.1.0

### API

- Change selected connection fields to lists - #3307 by @fowczarek
- Require pagination in connections - #3352 by @maarcingebala
- Replace Graphene view with a custom one - #3263 by @patrys
- Change `sortBy` parameter to use enum type - #3345 by @fowczarek
- Add `me` query to fetch data of a logged-in user - #3202, #3316 by @fowczarek
- Add `canFinalize` field to the Order type - #3356 by @fowczarek
- Extract resolvers and mutations to separate files - #3248 by @fowczarek
- Add VAT tax rates field to country - #3392 by @michaljelonek
- Allow creating orders without users - #3396 by @fowczarek

### Core

- Add Razorpay payment gatway - #3205 by @NyanKiyoshi
- Use standard tax rate as a default tax rate value - #3340 by @fowczarek
- Add description field to the Collection model - #3275 by @fowczarek
- Enforce the POST method on VAT rates fetching - #3337 by @NyanKiyoshi
- Generate thumbnails for category/collection background images - #3270 by @NyanKiyoshi
- Add warm-up support in product image creation mutation - #3276 by @NyanKiyoshi
- Fix error in the `populatedb` script when running it not from the project root - #3272 by @NyanKiyoshi
- Make Webpack rebuilds fast - #3290 by @patrys
- Skip installing Chromium to make deployment faster - #3227 by @jxltom
- Add default test runner - #3258 by @jxltom
- Add Transifex client to Pipfile - #3321 by @jxltom
- Remove additional pytest arguments in tox - #3338 by @jxltom
- Remove test warnings - #3339 by @jxltom
- Remove runtime warning when product has discount - #3310 by @jxltom
- Remove `django-graphene-jwt` warnings - #3228 by @jxltom
- Disable deprecated warnings - #3229 by @jxltom
- Add `AWS_S3_ENDPOINT_URL` setting to support DigitalOcean spaces. - #3281 by @hairychris
- Add `.gitattributes` file to hide diffs for generated files on Github - #3055 by @NyanKiyoshi
- Add database sequence reset to `populatedb` - #3406 by @michaljelonek
- Get authorized amount from succeeded auth transactions - #3417 by @jxltom
- Resort imports by `isort` - #3412 by @jxltom

### Dashboard 2.0

- Add confirmation modal when leaving view with unsaved changes - #3375 by @dominik-zeglen
- Add dialog loading and error states - #3359 by @dominik-zeglen
- Split paths and urls - #3350 by @dominik-zeglen
- Derive state from props in forms - #3360 by @dominik-zeglen
- Apply debounce to autocomplete fields - #3351 by @dominik-zeglen
- Use Apollo signatures - #3353 by @dominik-zeglen
- Add order note field in the order details view - #3346 by @dominik-zeglen
- Add app-wide progress bar - #3312 by @dominik-zeglen
- Ensure that all queries are built on top of TypedQuery - #3309 by @dominik-zeglen
- Close modal windows automatically - #3296 by @dominik-zeglen
- Move URLs to separate files - #3295 by @dominik-zeglen
- Add basic filters for products and orders list - #3237 by @Bonifacy1
- Fetch default currency from API - #3280 by @dominik-zeglen
- Add `displayName` property to components - #3238 by @Bonifacy1
- Add window titles - #3279 by @dominik-zeglen
- Add paginator component - #3265 by @dominik-zeglen
- Update Material UI to 3.6 - #3387 by @patrys
- Upgrade React, Apollo, Webpack and Babel - #3393 by @patrys
- Add pagination for required connections - #3411 by @dominik-zeglen

### Bugfixes

- Fix language codes - #3311 by @jxltom
- Fix resolving empty attributes list - #3293 by @maarcingebala
- Fix range filters not being applied - #3385 by @michaljelonek
- Remove timeout for updating image height - #3344 by @jxltom
- Return error if checkout was not found - #3289 by @maarcingebala
- Solve an auto-resize conflict between Materialize and medium-editor - #3367 by @adonig
- Fix calls to `ngettext_lazy` - #3380 by @patrys
- Filter preauthorized order from succeeded transactions - #3399 by @jxltom
- Fix incorrect country code in fixtures - #3349 by @bingimar
- Fix updating background image of a collection - #3362 by @fowczarek & @dominik-zeglen

### Docs

- Document settings related to generating thumbnails on demand - #3329 by @NyanKiyoshi
- Improve documentation for Heroku deployment - #3170 by @raybesiga
- Update documentation on Docker deployment - #3326 by @jxltom
- Document payment gateway configuration - #3376 by @NyanKiyoshi

## 2.0.0

### API

- Add mutation to delete a customer; add `isActive` field in `customerUpdate` mutation - #3177 by @maarcingebala
- Add mutations to manage authorization keys - #3082 by @maarcingebala
- Add queries for dashboard homepage - #3146 by @maarcingebala
- Allows user to unset homepage collection - #3140 by @oldPadavan
- Use enums as permission codes - #3095 by @the-bionic
- Return absolute image URLs - #3182 by @maarcingebala
- Add `backgroundImage` field to `CategoryInput` - #3153 by @oldPadavan
- Add `dateJoined` and `lastLogin` fields in `User` type - #3169 by @maarcingebala
- Separate `parent` input field from `CategoryInput` - #3150 by @akjanik
- Remove duplicated field in Order type - #3180 by @maarcingebala
- Handle empty `backgroundImage` field in API - #3159 by @maarcingebala
- Generate name-based slug in collection mutations - #3145 by @akjanik
- Remove products field from `collectionUpdate` mutation - #3141 by @oldPadavan
- Change `items` field in `Menu` type from connection to list - #3032 by @oldPadavan
- Make `Meta.description` required in `BaseMutation` - #3034 by @oldPadavan
- Apply `textwrap.dedent` to GraphQL descriptions - #3167 by @fowczarek

### Dashboard 2.0

- Add collection management - #3135 by @dominik-zeglen
- Add customer management - #3176 by @dominik-zeglen
- Add homepage view - #3155, #3178 by @Bonifacy1 and @dominik-zeglen
- Add product type management - #3052 by @dominik-zeglen
- Add site settings management - #3071 by @dominik-zeglen
- Escape node IDs in URLs - #3115 by @dominik-zeglen
- Restyle categories section - #3072 by @Bonifacy1

### Other

- Change relation between `ProductType` and `Attribute` models - #3097 by @maarcingebala
- Remove `quantity-allocated` generation in `populatedb` script - #3084 by @MartinSeibert
- Handle `Money` serialization - #3131 by @Pacu2
- Do not collect unnecessary static files - #3050 by @jxltom
- Remove host mounted volume in `docker-compose` - #3091 by @tiangolo
- Remove custom services names in `docker-compose` - #3092 by @tiangolo
- Replace COUNTRIES with countries.countries - #3079 by @neeraj1909
- Installing dev packages in docker since tests are needed - #3078 by @jxltom
- Remove comparing string in address-form-panel template - #3074 by @tomcio1205
- Move updating variant names to a Celery task - #3189 by @fowczarek

### Bugfixes

- Fix typo in `clean_input` method - #3100 by @the-bionic
- Fix typo in `ShippingMethod` model - #3099 by @the-bionic
- Remove duplicated variable declaration - #3094 by @the-bionic

### Docs

- Add createdb note to getting started for Windows - #3106 by @ajostergaard
- Update docs on pipenv - #3045 by @jxltom<|MERGE_RESOLUTION|>--- conflicted
+++ resolved
@@ -35,11 +35,8 @@
 - Replace permissions strings with enums - #5038 by @kswiatek92
 - Remove gateways forms and templates - #5075 by @IKarbowiak
 - Add `Wishlist` models and GraphQL endpoints - #5021 by @derenio
-<<<<<<< HEAD
+- Fix voucher start date filtering - #5133 by @dominik-zeglen
 - Search by sku in products query - #5117 by @fowczarek
-=======
-- Fix voucher start date filtering - #5133 by @dominik-zeglen
->>>>>>> a61d1f8b
 
 ## 2.9.0
 
