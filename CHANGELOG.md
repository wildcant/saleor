--- conflicted
+++ resolved
@@ -35,12 +35,9 @@
 - Replace permissions strings with enums - #5038 by @kswiatek92
 - Remove gateways forms and templates - #5075 by @IKarbowiak
 - Add `Wishlist` models and GraphQL endpoints - #5021 by @derenio
-<<<<<<< HEAD
 - Remove deprecated code - #5107 by @IKarbowiak
-=======
 - Fix voucher start date filtering - #5133 by @dominik-zeglen
 - Search by sku in products query - #5117 by @fowczarek
->>>>>>> e8416de7
 
 ## 2.9.0
 
