--- conflicted
+++ resolved
@@ -1,7 +1,7 @@
 adyen==4.0.0
-amqp==5.0.2; python_version >= "3.6"
+amqp==5.0.3; python_version >= "3.6"
 aniso8601==7.0.0
-apipkg==1.5; python_version >= "3.5" and python_full_version < "3.0.0" or python_full_version >= "3.4.0" and python_version >= "3.5"
+apipkg==1.5; python_version >= "2.7" and python_full_version < "3.0.0" or python_full_version >= "3.5.0"
 appdirs==1.4.4; python_version >= "3.6" and python_full_version >= "3.6.1"
 asgiref==3.3.1; python_version >= "3.6"
 astroid==2.4.2; python_version >= "3.5"
@@ -13,8 +13,8 @@
 beautifultable==0.7.0
 billiard==3.6.3.0; python_version >= "3.6"
 black==20.8b1; python_version >= "3.6"
-boto3==1.16.56
-botocore==1.19.56
+boto3==1.16.57
+botocore==1.19.57
 braintree==4.5.0
 cachetools==4.2.0; python_version >= "3.5" and python_version < "4.0" and (python_version >= "3.5" and python_full_version < "3.0.0" or python_version >= "3.5" and python_full_version >= "3.6.0")
 cairocffi==1.2.0; python_version >= "3.6"
@@ -38,7 +38,7 @@
 dj-email-url==1.0.1
 django-appconf==1.0.4
 django-cache-url==3.1.2
-django-countries==7.0
+django-countries==6.1.3
 django-debug-toolbar-request-history==0.1.3
 django-debug-toolbar==3.2; python_version >= "3.6"
 django-extensions==3.1.0; python_version >= "3.5"
@@ -61,12 +61,8 @@
 draftjs-sanitizer==1.0.0
 enmerkar==0.7.1
 et-xmlfile==1.0.1; python_version >= "3.6"
-<<<<<<< HEAD
-execnet==1.7.1; python_version >= "3.5" and python_full_version < "3.0.0" or python_full_version >= "3.4.0" and python_version >= "3.5"
-=======
 execnet==1.7.1; python_version >= "2.7" and python_full_version < "3.0.0" or python_full_version >= "3.5.0"
->>>>>>> cd2ac5b9
-faker==5.6.1; python_version >= "3.6"
+faker==5.6.5; python_version >= "3.6"
 filelock==3.0.12; python_full_version >= "3.6.1"
 flake8==3.8.4; (python_version >= "2.7" and python_full_version < "3.0.0") or (python_full_version >= "3.4.0")
 freezegun==0.3.15; (python_version >= "2.7" and python_full_version < "3.0.0") or (python_full_version >= "3.5.0")
@@ -153,17 +149,13 @@
 pyparsing==2.4.7; python_version >= "3.6" and python_full_version < "3.0.0" or python_full_version >= "3.4.0" and python_version >= "3.6"
 pyphen==0.10.0; python_version >= "3.6"
 pytest-celery==0.0.0a1
-pytest-cov==2.11.0; (python_version >= "2.7" and python_full_version < "3.0.0") or (python_full_version >= "3.5.0")
+pytest-cov==2.11.1; (python_version >= "2.7" and python_full_version < "3.0.0") or (python_full_version >= "3.5.0")
 pytest-django-queries==1.1.0
 pytest-django==4.1.0; python_version >= "3.5"
-<<<<<<< HEAD
-pytest-forked==1.3.0; python_version >= "3.5" and python_full_version < "3.0.0" or python_full_version >= "3.5.0" and python_version >= "3.5"
-=======
 pytest-forked==1.3.0; python_version >= "2.7" and python_full_version < "3.0.0" or python_full_version >= "3.5.0"
->>>>>>> cd2ac5b9
 pytest-mock==3.5.1; python_version >= "3.5"
 pytest-vcr==1.0.2
-pytest-xdist==2.2.0; python_version >= "3.5"
+pytest-xdist==1.34.0; (python_version >= "2.7" and python_full_version < "3.0.0") or (python_full_version >= "3.5.0")
 pytest==6.2.1; python_version >= "3.6"
 python-dateutil==2.8.1; python_version >= "3.6" and python_full_version < "3.0.0" or python_full_version >= "3.5.0" and python_version >= "3.6"
 python-dotenv==0.15.0
@@ -175,7 +167,7 @@
 pytz==2020.5; python_version >= "3.6" and python_full_version < "3.0.0" or python_full_version >= "3.6.0" and python_version >= "3.6"
 pywatchman==1.4.1
 pyxb==1.2.5
-pyyaml==5.3.1; python_full_version >= "3.6.1" and (python_version >= "3.6" and python_full_version < "3.0.0" or python_full_version >= "3.5.0" and python_version >= "3.6") and (python_version >= "3.5" and python_full_version < "3.0.0" or python_full_version >= "3.5.0" and python_version >= "3.5")
+pyyaml==5.4; python_full_version >= "3.6.1" and (python_version >= "3.6" and python_full_version < "3.0.0" or python_full_version >= "3.6.0" and python_version >= "3.6") and (python_version >= "3.5" and python_full_version < "3.0.0" or python_full_version >= "3.6.0" and python_version >= "3.5")
 razorpay==1.2.0
 redis==3.5.3; python_version >= "3.6" and python_full_version < "3.0.0" or python_version >= "3.6" and python_full_version >= "3.5.0"
 regex==2020.11.13; python_version >= "3.6"
@@ -198,7 +190,7 @@
 tinycss2==1.1.0; python_version >= "3.6"
 toml==0.10.2; python_full_version >= "3.6.1" and python_version >= "3.6" and (python_version >= "3.5" and python_full_version < "3.0.0" or python_full_version >= "3.3.0" and python_version >= "3.5") and (python_version >= "3.6" and python_full_version < "3.0.0" or python_full_version >= "3.3.0" and python_version >= "3.6") and (python_version >= "2.7" and python_full_version < "3.0.0" or python_full_version >= "3.5.0") and (python_version >= "3.6" and python_full_version < "3.0.0" or python_full_version >= "3.5.0" and python_version >= "3.6")
 tornado==6.1; python_version >= "3.5"
-tox==3.21.1; (python_version >= "2.7" and python_full_version < "3.0.0") or (python_full_version >= "3.5.0")
+tox==3.21.2; (python_version >= "2.7" and python_full_version < "3.0.0") or (python_full_version >= "3.5.0")
 tqdm==4.56.0; (python_version >= "2.7" and python_full_version < "3.0.0") or (python_full_version >= "3.4.0")
 transifex-client==0.14.2; (python_version >= "2.7" and python_full_version < "3.0.0") or (python_full_version >= "3.4.0" and python_version < "3.10")
 typed-ast==1.4.2; python_version >= "3.6"
@@ -210,7 +202,7 @@
 uvloop==0.14.0; sys_platform != "win32" and sys_platform != "cygwin" and platform_python_implementation != "PyPy"
 vcrpy==4.1.1; python_version >= "3.5"
 vine==5.0.0; python_version >= "3.6"
-virtualenv==20.3.1; python_full_version >= "3.6.1"
+virtualenv==20.4.0; python_full_version >= "3.6.1"
 watchgod==0.6; python_version >= "3.5"
 wcwidth==0.2.5; python_full_version >= "3.6.1" and python_version >= "3.6"
 weasyprint==52.2; python_version >= "3.6"
