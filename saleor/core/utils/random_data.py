import itertools
import os
import random
import unicodedata
import uuid
from datetime import date
from decimal import Decimal
from unittest.mock import patch

from django.conf import settings
from django.contrib.sites.models import Site
from django.core.files import File
from django.template.defaultfilters import slugify
from django_countries.fields import Country
from faker import Factory
from faker.providers import BaseProvider
from measurement.measures import Weight
from prices import Money

from ...account.models import Address, User
from ...account.utils import store_user_address
from ...checkout import AddressType
from ...core.utils.taxes import get_tax_rate_by_name, get_taxes_for_country
from ...core.utils.text import strip_html_and_truncate
from ...dashboard.menu.utils import update_menu
from ...discount import DiscountValueType, VoucherType
from ...discount.models import Sale, Voucher
from ...menu.models import Menu
from ...order.models import Fulfillment, Order
from ...order.utils import update_order_status
from ...page.models import Page
from ...payment import ChargeStatus, TransactionKind
from ...payment.models import Payment
from ...payment.utils import get_billing_data
from ...product.models import (
    Attribute, AttributeValue, Category, Collection, Product, ProductImage,
    ProductType, ProductVariant)
from ...product.thumbnails import create_product_thumbnails
from ...product.utils.attributes import get_name_from_attributes
from ...shipping.models import ShippingMethod, ShippingMethodType, ShippingZone
from ...shipping.utils import get_taxed_shipping_price

fake = Factory.create()

PRODUCTS_LIST_DIR = 'products-list/'

GROCERIES_CATEGORY = {'name': 'Groceries', 'image_name': 'groceries.jpg'}

DEFAULT_SCHEMA = {
    'T-Shirt': {
        'category': {
            'name': 'Apparel',
            'image_name': 'apparel.jpg'},
        'product_attributes': {
            'Color': ['Blue', 'White'],
            'Collar': ['Round', 'V-Neck', 'Polo'],
            'Brand': ['Saleor']},
        'variant_attributes': {
            'Size': ['XS', 'S', 'M', 'L', 'XL', 'XXL']},
        'images_dir': 't-shirts/',
        'is_shipping_required': True},
    'Mugs': {
        'category': {
            'name': 'Accessories',
            'image_name': 'accessories.jpg'},
        'product_attributes': {
            'Brand': ['Saleor']},
        'variant_attributes': {},
        'images_dir': 'mugs/',
        'is_shipping_required': True},
    'Coffee': {
        'category': {
            'name': 'Coffees',
            'image_name': 'coffees.jpg',
            'parent': GROCERIES_CATEGORY},
        'product_attributes': {
            'Coffee Genre': ['Arabica', 'Robusta'],
            'Brand': ['Saleor']},
        'variant_attributes': {
            'Box Size': ['100g', '250g', '500g', '1kg']},
        'different_variant_prices': True,
        'images_dir': 'coffee/',
        'is_shipping_required': True},
    'Candy': {
        'category': {
            'name': 'Candies',
            'image_name': 'candies.jpg',
            'parent': GROCERIES_CATEGORY},
        'product_attributes': {
            'Flavor': ['Sour', 'Sweet'],
            'Brand': ['Saleor']},
        'variant_attributes': {
            'Candy Box Size': ['100g', '250g', '500g']},
        'images_dir': 'candy/',
        'is_shipping_required': True},
    'E-books': {
        'category': {
            'name': 'Books',
            'image_name': 'books.jpg'},
        'product_attributes': {
            'Author': ['John Doe', 'Milionare Pirate'],
            'Publisher': ['Mirumee Press', 'Saleor Publishing'],
            'Language': ['English', 'Pirate']},
        'variant_attributes': {},
        'images_dir': 'books/',
        'is_shipping_required': False},
    'Books': {
        'category': {
            'name': 'Books',
            'image_name': 'books.jpg'},
        'product_attributes': {
            'Author': ['John Doe', 'Milionare Pirate'],
            'Publisher': ['Mirumee Press', 'Saleor Publishing'],
            'Language': ['English', 'Pirate']},
        'variant_attributes': {
            'Cover': ['Soft', 'Hard']},
        'images_dir': 'books/',
        'is_shipping_required': True}}
COLLECTIONS_SCHEMA = [
    {
        'name': 'Summer collection',
        'image_name': 'summer.jpg'},
    {
        'name': 'Winter sale',
        'image_name': 'sale.jpg'}]


def create_attributes_and_values(attribute_data):
    attributes = []
    for attribute_name, attribute_values in attribute_data.items():
        attribute = create_attribute(
            slug=slugify(attribute_name), name=attribute_name)
        for value in attribute_values:
            create_attribute_value(attribute, name=value)
        attributes.append(attribute)
    return attributes


def create_product_type_with_attributes(name, schema):
    product_attributes_schema = schema.get('product_attributes', {})
    variant_attributes_schema = schema.get('variant_attributes', {})
    is_shipping_required = schema.get('is_shipping_required', True)
    product_type = get_or_create_product_type(
        name=name, is_shipping_required=is_shipping_required,
        weight=fake.weight())
    product_attributes = create_attributes_and_values(
        product_attributes_schema)
    variant_attributes = create_attributes_and_values(
        variant_attributes_schema)
    product_type.product_attributes.add(*product_attributes)
    product_type.variant_attributes.add(*variant_attributes)
    return product_type


def create_product_types_by_schema(root_schema):
    results = []
    for product_type_name, schema in root_schema.items():
        product_type = create_product_type_with_attributes(
            product_type_name, schema)
        results.append((product_type, schema))
    return results


def set_product_attributes(product, product_type):
    attr_dict = {}
    for attribute in product_type.product_attributes.all():
        value = random.choice(attribute.values.all())
        attr_dict[str(attribute.pk)] = str(value.pk)
    product.attributes = attr_dict
    product.save(update_fields=['attributes'])


def get_variant_combinations(product):
    # Returns all possible variant combinations
    # For example: product type has two variant attributes: Size, Color
    # Size has available values: [S, M], Color has values [Red, Green]
    # All combinations will be generated (S, Red), (S, Green), (M, Red),
    # (M, Green)
    # Output is list of dicts, where key is Attribute id and value is
    # AttributeValue id. Casted to string.
    variant_attr_map = {
        attr: attr.values.all()
        for attr in product.product_type.variant_attributes.all()}
    all_combinations = itertools.product(*variant_attr_map.values())
    return [
        {str(attr_value.attribute.pk): str(attr_value.pk)
         for attr_value in combination}
        for combination in all_combinations]


def get_price_override(schema, combinations_num, current_price):
    prices = []
    if schema.get('different_variant_prices'):
        prices = sorted(
            [current_price + fake.money() for _ in range(combinations_num)],
            reverse=True)
    return prices


def create_products_by_type(
        product_type, schema, placeholder_dir, how_many=10, create_images=True,
        stdout=None):
    category = get_or_create_category(schema['category'], placeholder_dir)

    for dummy in range(how_many):
        product = create_product(
            product_type=product_type, category=category)
        set_product_attributes(product, product_type)
        if create_images:
            type_placeholders = os.path.join(
                placeholder_dir, schema['images_dir'])
            create_product_images(
                product, random.randrange(1, 5), type_placeholders)
        variant_combinations = get_variant_combinations(product)

        prices = get_price_override(
            schema, len(variant_combinations), product.price)
        variants_with_prices = itertools.zip_longest(
            variant_combinations, prices)

        for i, variant_price in enumerate(variants_with_prices, start=1337):
            attr_combination, price = variant_price
            sku = '%s-%s' % (product.pk, i)
            create_variant(
                product, attributes=attr_combination, sku=sku,
                price_override=price)

        if not variant_combinations:
            # Create min one variant for products without variant level attrs
            sku = '%s-%s' % (product.pk, fake.random_int(1000, 100000))
            create_variant(product, sku=sku)
        if stdout is not None:
            stdout.write('Product: %s (%s), %s variant(s)' % (
                product, product_type.name, len(variant_combinations) or 1))


def create_products_by_schema(placeholder_dir, how_many, create_images,
                              stdout=None, schema=DEFAULT_SCHEMA):
    for product_type, type_schema in create_product_types_by_schema(schema):
        create_products_by_type(
            product_type, type_schema, placeholder_dir,
            how_many=how_many, create_images=create_images, stdout=stdout)


class SaleorProvider(BaseProvider):
    def money(self):
        return Money(
            fake.pydecimal(2, 2, positive=True), settings.DEFAULT_CURRENCY)

    def weight(self):
        return Weight(kg=fake.pydecimal(1, 2, positive=True))


fake.add_provider(SaleorProvider)


def get_email(first_name, last_name):
    _first = unicodedata.normalize('NFD', first_name).encode('ascii', 'ignore')
    _last = unicodedata.normalize('NFD', last_name).encode('ascii', 'ignore')
    return '%s.%s@example.com' % (
        _first.lower().decode('utf-8'), _last.lower().decode('utf-8'))


def get_or_create_category(category_schema, placeholder_dir):
    if 'parent' in category_schema:
        parent_id = get_or_create_category(
            category_schema['parent'], placeholder_dir).id
    else:
        parent_id = None
    category_name = category_schema['name']
    image_name = category_schema['image_name']
    image_dir = get_product_list_images_dir(placeholder_dir)
    defaults = {
        'description': fake.text(),
        'slug': fake.slug(category_name),
        'background_image': get_image(image_dir, image_name)}
    return Category.objects.get_or_create(
        name=category_name, parent_id=parent_id, defaults=defaults)[0]


def get_or_create_product_type(name, **kwargs):
    return ProductType.objects.get_or_create(name=name, defaults=kwargs)[0]


def get_or_create_collection(name, placeholder_dir, image_name):
    background_image = get_image(placeholder_dir, image_name)
    defaults = {
        'slug': fake.slug(name),
        'background_image': background_image}
    return Collection.objects.get_or_create(name=name, defaults=defaults)[0]


def create_product(**kwargs):
    description = fake.paragraphs(5)
    defaults = {
        'name': fake.company(),
        'price': fake.money(),
        'description': '\n\n'.join(description),
        'seo_description': strip_html_and_truncate(description[0], 300),
        'weight': fake.weight() if random.randint(0, 1) else None}
    defaults.update(kwargs)
    return Product.objects.create(**defaults)


def create_variant(product, **kwargs):
    defaults = {
        'product': product,
        'quantity': fake.random_int(1, 50),
<<<<<<< HEAD
        'cost_price': fake.money(),
=======
>>>>>>> 1f3434bd
        'weight': fake.weight() if random.randint(0, 1) else None}
    defaults.update(kwargs)
    variant = ProductVariant(**defaults)
    if 'cost_price' not in kwargs:
        variant.cost_price = (variant.base_price * Decimal(
            fake.random_int(10, 99) / 100)).quantize()
    if variant.attributes:
        attributes = variant.product.product_type.variant_attributes.all()
        variant.name = get_name_from_attributes(variant, attributes)
    variant.save()
    return variant


def create_product_image(product, placeholder_dir):
    placeholder_root = os.path.join(settings.PROJECT_ROOT, placeholder_dir)
    image_name = random.choice(os.listdir(placeholder_root))
    image = get_image(placeholder_dir, image_name)
    product_image = ProductImage(product=product, image=image)
    product_image.save()
    create_product_thumbnails.delay(product_image.pk)
    return product_image


def create_attribute(**kwargs):
    slug = fake.word()
    defaults = {
        'slug': slug,
        'name': slug.title()}
    defaults.update(kwargs)
    attribute = Attribute.objects.get_or_create(**defaults)[0]
    return attribute


def create_attribute_value(attribute, **kwargs):
    name = fake.word()
    defaults = {
        'attribute': attribute,
        'name': name}
    defaults.update(kwargs)
    defaults['slug'] = slugify(defaults['name'])
    attribute_value = AttributeValue.objects.get_or_create(**defaults)[0]
    return attribute_value


def create_product_images(product, how_many, placeholder_dir):
    for dummy in range(how_many):
        create_product_image(product, placeholder_dir)


def create_address():
    address = Address.objects.create(
        first_name=fake.first_name(),
        last_name=fake.last_name(),
        street_address_1=fake.street_address(),
        city=fake.city(),
        postal_code=fake.postcode(),
        country=fake.country_code())
    return address


def create_fake_user():
    address = create_address()
    email = get_email(address.first_name, address.last_name)

    user = User.objects.create_user(email=email, password='password')

    user.addresses.add(address)
    user.default_billing_address = address
    user.default_shipping_address = address
    user.is_active = True
    user.save()
    return user


# We don't want to spam the console with payment confirmations sent to
# fake customers.
@patch('saleor.order.emails.send_payment_confirmation.delay')
def create_payment(mock_email_confirmation, order):
    payment = Payment.objects.create(
        gateway=settings.DUMMY,
        customer_ip_address=fake.ipv4(),
        is_active=True,
        order=order,
        token=str(uuid.uuid4()),
        total=order.total.gross.amount,
        currency=order.total.gross.currency,
        **get_billing_data(order))

    # Create authorization transaction
    payment.authorize(payment.token)
    # 20% chance to void the transaction at this stage
    if random.choice([0, 0, 0, 0, 1]):
        payment.void()
        return payment
    # 25% to end the payment at the authorization stage
    if not random.choice([1, 1, 1, 0]):
        return payment
    # Create capture transaction
    payment.capture()
    # 25% to refund the payment
    if random.choice([0, 0, 0, 1]):
        payment.refund()
    return payment


def create_order_line(order, discounts, taxes):
    product = Product.objects.all().order_by('?')[0]
    variant = product.variants.all()[0]
    quantity = random.randrange(1, 5)
    variant.quantity += quantity
    variant.quantity_allocated += quantity
    variant.save()
    return order.lines.create(
        product_name=variant.display_product(),
        product_sku=variant.sku,
        is_shipping_required=variant.is_shipping_required(),
        quantity=quantity,
        variant=variant,
        unit_price=variant.get_price(discounts=discounts, taxes=taxes),
        tax_rate=get_tax_rate_by_name(variant.product.tax_rate, taxes))


def create_order_lines(order, discounts, taxes, how_many=10):
    for dummy in range(how_many):
        yield create_order_line(order, discounts, taxes)


def create_fulfillments(order):
    for line in order:
        if random.choice([False, True]):
            fulfillment, _ = Fulfillment.objects.get_or_create(order=order)
            quantity = random.randrange(0, line.quantity) + 1
            fulfillment.lines.create(order_line=line, quantity=quantity)
            line.quantity_fulfilled = quantity
            line.save(update_fields=['quantity_fulfilled'])

    update_order_status(order)


def create_fake_order(discounts, taxes):
    user = random.choice([None, User.objects.filter(
        is_superuser=False).order_by('?').first()])
    if user:
        order_data = {
            'user': user,
            'billing_address': user.default_billing_address,
            'shipping_address': user.default_shipping_address}
    else:
        address = create_address()
        order_data = {
            'billing_address': address,
            'shipping_address': address,
            'user_email': get_email(
                address.first_name, address.last_name)}

    shipping_method = ShippingMethod.objects.order_by('?').first()
    shipping_price = shipping_method.price
    shipping_price = get_taxed_shipping_price(shipping_price, taxes)
    order_data.update({
        'shipping_method_name': shipping_method.name,
        'shipping_price': shipping_price})

    order = Order.objects.create(**order_data)

    lines = create_order_lines(order, discounts, taxes, random.randrange(1, 5))

    order.total = sum(
        [line.get_total() for line in lines], order.shipping_price)
    weight = Weight(kg=0)
    for line in order:
        weight += line.variant.get_weight()
    order.weight = weight
    order.save()

    create_payment(order=order)
    create_fulfillments(order)
    return order


def create_fake_sale():
    sale = Sale.objects.create(
        name='Happy %s day!' % fake.word(),
        type=DiscountValueType.PERCENTAGE,
        value=random.choice([10, 20, 30, 40, 50]))
    for product in Product.objects.all().order_by('?')[:4]:
        sale.products.add(product)
    return sale


def create_users(how_many=10):
    for dummy in range(how_many):
        user = create_fake_user()
        yield 'User: %s' % (user.email,)


def create_orders(how_many=10):
    taxes = get_taxes_for_country(Country(settings.DEFAULT_COUNTRY))
    discounts = Sale.objects.active(date.today()).prefetch_related(
        'products', 'categories', 'collections')
    for dummy in range(how_many):
        order = create_fake_order(discounts, taxes)
        yield 'Order: %s' % (order,)


def create_product_sales(how_many=5):
    for dummy in range(how_many):
        sale = create_fake_sale()
        yield 'Sale: %s' % (sale,)


def create_shipping_zone(
        shipping_methods_names, countries, shipping_zone_name):
    shipping_zone = ShippingZone.objects.get_or_create(
        name=shipping_zone_name, defaults={'countries': countries})[0]
    ShippingMethod.objects.bulk_create([
        ShippingMethod(
            name=name, price=fake.money(), shipping_zone=shipping_zone,
            type=(
                ShippingMethodType.PRICE_BASED if random.randint(0, 1)
                else ShippingMethodType.WEIGHT_BASED),
            minimum_order_price=fake.money(), maximum_order_price=None,
            minimum_order_weight=fake.weight(), maximum_order_weight=None)
        for name in shipping_methods_names])
    return 'Shipping Zone: %s' % shipping_zone


def create_shipping_zones():
    european_countries = [
        'AX', 'AL', 'AD', 'AT', 'BY', 'BE', 'BA', 'BG', 'HR', 'CZ', 'DK', 'EE',
        'FO', 'FI', 'FR', 'DE', 'GI', 'GR', 'GG', 'VA', 'HU', 'IS', 'IE', 'IM',
        'IT', 'JE', 'LV', 'LI', 'LT', 'LU', 'MK', 'MT', 'MD', 'MC', 'ME', 'NL',
        'NO', 'PL', 'PT', 'RO', 'RU', 'SM', 'RS', 'SK', 'SI', 'ES', 'SJ', 'SE',
        'CH', 'UA', 'GB']
    yield create_shipping_zone(
        shipping_zone_name='Europe', countries=european_countries,
        shipping_methods_names=[
            'DHL', 'UPS', 'Registred priority', 'DB Schenker'])
    oceanian_countries = [
        'AS', 'AU', 'CX', 'CC', 'CK', 'FJ', 'PF', 'GU', 'HM', 'KI', 'MH', 'FM',
        'NR', 'NC', 'NZ', 'NU', 'NF', 'MP', 'PW', 'PG', 'PN', 'WS', 'SB', 'TK',
        'TO', 'TV', 'UM', 'VU', 'WF']
    yield create_shipping_zone(
        shipping_zone_name='Oceania', countries=oceanian_countries,
        shipping_methods_names=['FBA', 'FedEx Express', 'Oceania Air Mail'])
    asian_countries = [
        'AF', 'AM', 'AZ', 'BH', 'BD', 'BT', 'BN', 'KH', 'CN', 'CY', 'GE', 'HK',
        'IN', 'ID', 'IR', 'IQ', 'IL', 'JP', 'JO', 'KZ', 'KP', 'KR', 'KW', 'KG',
        'LA', 'LB', 'MO', 'MY', 'MV', 'MN', 'MM', 'NP', 'OM', 'PK', 'PS', 'PH',
        'QA', 'SA', 'SG', 'LK', 'SY', 'TW', 'TJ', 'TH', 'TL', 'TR', 'TM', 'AE',
        'UZ', 'VN', 'YE']
    yield create_shipping_zone(
        shipping_zone_name='Asia', countries=asian_countries,
        shipping_methods_names=['China Post', 'TNT', 'Aramex', 'EMS'])
    american_countries = [
        'AI', 'AG', 'AR', 'AW', 'BS', 'BB', 'BZ', 'BM', 'BO', 'BQ', 'BV', 'BR',
        'CA', 'KY', 'CL', 'CO', 'CR', 'CU', 'CW', 'DM', 'DO', 'EC', 'SV', 'FK',
        'GF', 'GL', 'GD', 'GP', 'GT', 'GY', 'HT', 'HN', 'JM', 'MQ', 'MX', 'MS',
        'NI', 'PA', 'PY', 'PE', 'PR', 'BL', 'KN', 'LC', 'MF', 'PM', 'VC', 'SX',
        'GS', 'SR', 'TT', 'TC', 'US', 'UY', 'VE', 'VG', 'VI']
    yield create_shipping_zone(
        shipping_zone_name='Americas', countries=american_countries,
        shipping_methods_names=['DHL', 'UPS', 'FedEx', 'EMS'])
    african_countries = [
        'DZ', 'AO', 'BJ', 'BW', 'IO', 'BF', 'BI', 'CV', 'CM', 'CF', 'TD', 'KM',
        'CG', 'CD', 'CI', 'DJ', 'EG', 'GQ', 'ER', 'SZ', 'ET', 'TF', 'GA', 'GM',
        'GH', 'GN', 'GW', 'KE', 'LS', 'LR', 'LY', 'MG', 'MW', 'ML', 'MR', 'MU',
        'YT', 'MA', 'MZ', 'NA', 'NE', 'NG', 'RE', 'RW', 'SH', 'ST', 'SN', 'SC',
        'SL', 'SO', 'ZA', 'SS', 'SD', 'TZ', 'TG', 'TN', 'UG', 'EH', 'ZM', 'ZW']
    yield create_shipping_zone(
        shipping_zone_name='Africa', countries=african_countries,
        shipping_methods_names=[
            'Royale International', 'ACE', 'fastway couriers', 'Post Office'])


def create_vouchers():
    voucher, created = Voucher.objects.get_or_create(
        code='FREESHIPPING', defaults={
            'type': VoucherType.SHIPPING,
            'name': 'Free shipping',
            'discount_value_type': DiscountValueType.PERCENTAGE,
            'discount_value': 100})
    if created:
        yield 'Voucher #%d' % voucher.id
    else:
        yield 'Shipping voucher already exists'

    voucher, created = Voucher.objects.get_or_create(
        code='DISCOUNT', defaults={
            'type': VoucherType.VALUE,
            'name': 'Big order discount',
            'discount_value_type': DiscountValueType.FIXED,
            'discount_value': 25,
            'min_amount_spent': 200})
    if created:
        yield 'Voucher #%d' % voucher.id
    else:
        yield 'Value voucher already exists'


def set_homepage_collection():
    homepage_collection = Collection.objects.order_by('?').first()
    site = Site.objects.get_current()
    site_settings = site.settings
    site_settings.homepage_collection = homepage_collection
    site_settings.save()
    yield 'Homepage collection assigned'


def add_address_to_admin(email):
    address = create_address()
    user = User.objects.get(email=email)
    store_user_address(user, address, AddressType.BILLING)
    store_user_address(user, address, AddressType.SHIPPING)


def create_fake_collection(placeholder_dir, collection_data):
    image_dir = get_product_list_images_dir(placeholder_dir)
    collection = get_or_create_collection(
        name=collection_data['name'], placeholder_dir=image_dir,
        image_name=collection_data['image_name'])
    products = Product.objects.order_by('?')[:4]
    collection.products.add(*products)
    return collection


def create_collections_by_schema(placeholder_dir, schema=COLLECTIONS_SCHEMA):
    for collection_data in COLLECTIONS_SCHEMA:
        collection = create_fake_collection(placeholder_dir, collection_data)
        yield 'Collection: %s' % (collection,)


def create_page():
    content = """
    <h2 align="center">AN OPENSOURCE STOREFRONT PLATFORM FOR PERFECTIONISTS</h2>
    <h3 align="center">WRITTEN IN PYTHON, BEST SERVED AS A BESPOKE, HIGH-PERFORMANCE E-COMMERCE SOLUTION</h3>
    <p><br></p>
    <p><img src="http://getsaleor.com/images/main-pic.svg"></p>
    <p style="text-align: center;">
        <a href="https://github.com/mirumee/saleor/">Get Saleor</a> today!
    </p>
    """
    page_data = {'content': content, 'title': 'About', 'is_visible': True}
    page, dummy = Page.objects.get_or_create(slug='about', **page_data)
    yield 'Page %s created' % page.slug


def generate_menu_items(menu: Menu, category: Category, parent_menu_item):
    menu_item, created = menu.items.get_or_create(
        name=category.name, category=category, parent=parent_menu_item)

    if created:
        yield 'Created menu item for category %s' % category

    for child in category.get_children():
        for msg in generate_menu_items(menu, child, menu_item):
            yield '\t%s' % msg


def generate_menu_tree(menu):
    categories = Category.tree.get_queryset()
    for category in categories:
        if not category.parent_id:
            for msg in generate_menu_items(menu, category, None):
                yield msg


def create_menus():
    # Create navbar menu with category links
    top_menu, _ = Menu.objects.get_or_create(
        name=settings.DEFAULT_MENUS['top_menu_name'])
    if not top_menu.items.exists():
        yield 'Created navbar menu'
        for msg in generate_menu_tree(top_menu):
            yield msg

    # Create footer menu with collections and pages
    bottom_menu, _ = Menu.objects.get_or_create(
        name=settings.DEFAULT_MENUS['bottom_menu_name'])
    if not bottom_menu.items.exists():
        collection = Collection.objects.order_by('?')[0]
        item, _ = bottom_menu.items.get_or_create(
            name='Collections',
            collection=collection)

        for collection in Collection.objects.filter(
                background_image__isnull=False):
            bottom_menu.items.get_or_create(
                name=collection.name,
                collection=collection,
                parent=item)

        page = Page.objects.order_by('?')[0]
        bottom_menu.items.get_or_create(
            name=page.title,
            page=page)
        yield 'Created footer menu'
    update_menu(top_menu)
    update_menu(bottom_menu)
    site = Site.objects.get_current()
    site_settings = site.settings
    site_settings.top_menu = top_menu
    site_settings.bottom_menu = bottom_menu
    site_settings.save()


def get_product_list_images_dir(placeholder_dir):
    product_list_images_dir = os.path.join(
        placeholder_dir, PRODUCTS_LIST_DIR)
    return product_list_images_dir


def get_image(image_dir, image_name):
    img_path = os.path.join(image_dir, image_name)
    return File(open(img_path, 'rb'), name=image_name)<|MERGE_RESOLUTION|>--- conflicted
+++ resolved
@@ -306,10 +306,6 @@
     defaults = {
         'product': product,
         'quantity': fake.random_int(1, 50),
-<<<<<<< HEAD
-        'cost_price': fake.money(),
-=======
->>>>>>> 1f3434bd
         'weight': fake.weight() if random.randint(0, 1) else None}
     defaults.update(kwargs)
     variant = ProductVariant(**defaults)
