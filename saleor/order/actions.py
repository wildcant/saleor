--- conflicted
+++ resolved
@@ -9,12 +9,7 @@
 
 from ..account.models import User
 from ..core import analytics
-<<<<<<< HEAD
-from ..core.exceptions import AllocationError, InsufficientStock
-=======
 from ..core.exceptions import AllocationError, InsufficientStock, InsufficientStockData
-from ..order.emails import send_order_confirmed
->>>>>>> 326a5b88
 from ..payment import (
     ChargeStatus,
     CustomPaymentChoices,
@@ -364,17 +359,12 @@
             )
         )
 
-<<<<<<< HEAD
+    FulfillmentLine.objects.bulk_create(fulfillments)
+    fulfill_order_lines(lines_info)
+
     manager = get_plugins_manager()
     send_fulfillment_confirmation_to_customer(
         order, fulfillment, user=order.user, manager=manager
-=======
-    FulfillmentLine.objects.bulk_create(fulfillments)
-    fulfill_order_lines(lines_info)
-
-    emails.send_fulfillment_confirmation_to_customer(
-        order, fulfillment, user=order.user
->>>>>>> 326a5b88
     )
     update_order_status(order)
 
