from decimal import Decimal
from unittest.mock import ANY, patch

from saleor.order.interface import OrderPaymentAction

from ...payment import ChargeStatus
from ...plugins.manager import get_plugins_manager
from ...tests.utils import flush_post_commit_hooks
from ...warehouse.models import Allocation
from .. import FulfillmentLineData, FulfillmentStatus, OrderLineData
from ..actions import create_refund_fulfillment
from ..models import FulfillmentLine


@patch("saleor.plugins.manager.PluginsManager.order_updated")
@patch("saleor.order.actions.try_refund")
def test_create_refund_fulfillment_only_order_lines(
    mocked_refund, mocked_order_updated, order_with_lines, payment_dummy
):
    payment_dummy.captured_amount = payment_dummy.total
    payment_dummy.charge_status = ChargeStatus.FULLY_CHARGED
    payment_dummy.save()
    order_with_lines.payments.add(payment_dummy)
    payment = order_with_lines.payments.latest("pk")
<<<<<<< HEAD
    payments = [
        {
            "payment": payment,
            "amount": Decimal("0"),
            "include_shipping_costs": False,
        }
    ]
=======
    payments = [OrderPaymentAction(payment, None, False)]
>>>>>>> 3f9e8679
    order_lines_to_refund = order_with_lines.lines.all()
    original_quantity = {
        line.id: line.quantity_unfulfilled for line in order_with_lines.lines.all()
    }
    order_line_ids = order_lines_to_refund.values_list("id", flat=True)
    original_allocations = list(
        Allocation.objects.filter(order_line_id__in=order_line_ids)
    )
    lines_count = order_with_lines.lines.count()

    returned_fulfillemnt = create_refund_fulfillment(
        user=None,
        app=None,
        order=order_with_lines,
        payments=payments,
        order_lines_to_refund=[
            OrderLineData(line=line, quantity=2) for line in order_lines_to_refund
        ],
        fulfillment_lines_to_refund=[],
        manager=get_plugins_manager(),
    )

    flush_post_commit_hooks()
    returned_fulfillment_lines = returned_fulfillemnt.lines.all()
    assert returned_fulfillemnt.status == FulfillmentStatus.REFUNDED
    assert len(returned_fulfillment_lines) == lines_count
    for fulfillment_line in returned_fulfillment_lines:
        assert fulfillment_line.quantity == 2
        assert fulfillment_line.order_line_id in order_line_ids
    for line in order_lines_to_refund:
        assert line.quantity_unfulfilled == original_quantity.get(line.pk) - 2

    current_allocations = Allocation.objects.in_bulk(
        [allocation.pk for allocation in original_allocations]
    )
    for original_allocation in original_allocations:
        current_allocation = current_allocations.get(original_allocation.pk)
        assert (
            original_allocation.quantity_allocated - 2
            == current_allocation.quantity_allocated
        )
    amount = sum([line.unit_price_gross_amount * 2 for line in order_lines_to_refund])

    assert returned_fulfillemnt.total_refund_amount == amount
    assert returned_fulfillemnt.shipping_refund_amount is None
    mocked_refund.assert_called_with(
        order=order_with_lines,
        user=None,
        app=None,
        payment=payment_dummy,
        manager=ANY,
        channel_slug=order_with_lines.channel.slug,
        amount=amount,
    )
    mocked_order_updated.assert_called_once_with(order_with_lines)


@patch("saleor.plugins.manager.PluginsManager.order_updated")
@patch("saleor.order.actions.try_refund")
def test_create_refund_fulfillment_included_shipping_costs(
    mocked_refund, mocked_order_updated, order_with_lines, payment_dummy
):
    payment_dummy.captured_amount = payment_dummy.total
    payment_dummy.charge_status = ChargeStatus.FULLY_CHARGED
    payment_dummy.save()
    order_with_lines.payments.add(payment_dummy)
    payment = order_with_lines.payments.latest("pk")
    order_lines_to_refund = order_with_lines.lines.all()
<<<<<<< HEAD
    payments = [
        {
            "payment": payment,
            "amount": Decimal("0"),
            "include_shipping_costs": True,
            "is_deprecated_way": True,
        }
    ]
=======
    payments = [OrderPaymentAction(payment, Decimal("0"), True, True)]
>>>>>>> 3f9e8679
    original_quantity = {
        line.id: line.quantity_unfulfilled for line in order_with_lines.lines.all()
    }
    order_line_ids = order_lines_to_refund.values_list("id", flat=True)
    lines_count = order_with_lines.lines.count()

    returned_fulfillemnt = create_refund_fulfillment(
        user=None,
        app=None,
        order=order_with_lines,
        payments=payments,
        order_lines_to_refund=[
            OrderLineData(line=line, quantity=2) for line in order_lines_to_refund
        ],
        fulfillment_lines_to_refund=[],
        manager=get_plugins_manager(),
    )

    flush_post_commit_hooks()
    returned_fulfillment_lines = returned_fulfillemnt.lines.all()
    assert returned_fulfillemnt.status == FulfillmentStatus.REFUNDED
    assert len(returned_fulfillment_lines) == lines_count
    for fulfillment_line in returned_fulfillment_lines:
        assert fulfillment_line.quantity == 2
        assert fulfillment_line.order_line_id in order_line_ids
    for line in order_lines_to_refund:
        assert line.quantity_unfulfilled == original_quantity.get(line.pk) - 2
    amount = sum([line.unit_price_gross_amount * 2 for line in order_lines_to_refund])
    amount += order_with_lines.shipping_price_gross_amount

    assert returned_fulfillemnt.total_refund_amount == amount
    assert (
        returned_fulfillemnt.shipping_refund_amount
        == order_with_lines.shipping_price_gross_amount
    )

    mocked_refund.assert_called_with(
        order=order_with_lines,
        user=None,
        app=None,
        payment=payment_dummy,
        manager=ANY,
        channel_slug=order_with_lines.channel.slug,
        amount=amount,
    )
    mocked_order_updated.assert_called_once_with(order_with_lines)


@patch("saleor.plugins.manager.PluginsManager.order_updated")
@patch("saleor.order.actions.try_refund")
def test_create_refund_fulfillment_only_fulfillment_lines(
    mocked_refund, mocked_order_updated, fulfilled_order, payment_dummy
):
    payment_dummy.captured_amount = payment_dummy.total
    payment_dummy.charge_status = ChargeStatus.FULLY_CHARGED
    payment_dummy.save()
    fulfilled_order.payments.add(payment_dummy)
    payment = fulfilled_order.payments.latest("pk")
<<<<<<< HEAD
    payments = [
        {
            "payment": payment,
            "amount": Decimal("0"),
            "include_shipping_costs": False,
        }
    ]
=======
    payments = [OrderPaymentAction(payment, None, False)]
>>>>>>> 3f9e8679
    order_line_ids = fulfilled_order.lines.all().values_list("id", flat=True)
    fulfillment_lines = FulfillmentLine.objects.filter(order_line_id__in=order_line_ids)
    original_quantity = {line.id: line.quantity for line in fulfillment_lines}
    fulfillment_lines_to_refund = fulfillment_lines

    returned_fulfillemnt = create_refund_fulfillment(
        user=None,
        app=None,
        order=fulfilled_order,
        payments=payments,
        order_lines_to_refund=[],
        fulfillment_lines_to_refund=[
            FulfillmentLineData(line=line, quantity=2)
            for line in fulfillment_lines_to_refund
        ],
        manager=get_plugins_manager(),
    )

    flush_post_commit_hooks()
    returned_fulfillment_lines = returned_fulfillemnt.lines.all()
    assert returned_fulfillemnt.status == FulfillmentStatus.REFUNDED
    assert len(returned_fulfillment_lines) == len(order_line_ids)
    for fulfillment_line in returned_fulfillment_lines:
        assert fulfillment_line.quantity == 2
        assert fulfillment_line.order_line_id in order_line_ids

    for line in fulfillment_lines:
        assert line.quantity == original_quantity.get(line.pk) - 2
    amount = sum(
        [line.order_line.unit_price_gross_amount * 2 for line in fulfillment_lines]
    )

    mocked_refund.assert_called_with(
        order=fulfilled_order,
        user=None,
        app=None,
        payment=payment_dummy,
        manager=ANY,
        channel_slug=fulfilled_order.channel.slug,
        amount=amount,
    )
    mocked_order_updated.assert_called_once_with(fulfilled_order)

    assert returned_fulfillemnt.total_refund_amount == amount
    assert returned_fulfillemnt.shipping_refund_amount is None


@patch("saleor.plugins.manager.PluginsManager.order_updated")
@patch("saleor.order.actions.try_refund")
def test_create_refund_fulfillment_custom_amount(
    mocked_refund, mocked_order_updated, fulfilled_order, payment_dummy
):
    payment_dummy.captured_amount = payment_dummy.total
    payment_dummy.charge_status = ChargeStatus.FULLY_CHARGED
    payment_dummy.save()
    fulfilled_order.payments.add(payment_dummy)
    payment = fulfilled_order.payments.latest("pk")
    order_line_ids = fulfilled_order.lines.all().values_list("id", flat=True)
    fulfillment_lines = FulfillmentLine.objects.filter(order_line_id__in=order_line_ids)
    original_quantity = {line.id: line.quantity for line in fulfillment_lines}
    fulfillment_lines_to_refund = fulfillment_lines
    amount = Decimal("10.00")
    payments = [OrderPaymentAction(payment, amount, False)]
    returned_fulfillemnt = create_refund_fulfillment(
        user=None,
        app=None,
        order=fulfilled_order,
        payments=payments,
        order_lines_to_refund=[],
        fulfillment_lines_to_refund=[
            FulfillmentLineData(line=line, quantity=2)
            for line in fulfillment_lines_to_refund
        ],
        manager=get_plugins_manager(),
    )

    flush_post_commit_hooks()
    returned_fulfillment_lines = returned_fulfillemnt.lines.all()
    assert returned_fulfillemnt.status == FulfillmentStatus.REFUNDED
    assert len(returned_fulfillment_lines) == len(order_line_ids)
    for fulfillment_line in returned_fulfillment_lines:
        assert fulfillment_line.quantity == 2
        assert fulfillment_line.order_line_id in order_line_ids

    for line in fulfillment_lines:
        assert line.quantity == original_quantity.get(line.pk) - 2

    mocked_refund.assert_called_with(
        order=fulfilled_order,
        user=None,
        app=None,
        payment=payment_dummy,
        manager=ANY,
        channel_slug=fulfilled_order.channel.slug,
        amount=amount,
    )
    mocked_order_updated.assert_called_once_with(fulfilled_order)

    assert returned_fulfillemnt.total_refund_amount == amount
    assert returned_fulfillemnt.shipping_refund_amount is None<|MERGE_RESOLUTION|>--- conflicted
+++ resolved
@@ -22,17 +22,8 @@
     payment_dummy.save()
     order_with_lines.payments.add(payment_dummy)
     payment = order_with_lines.payments.latest("pk")
-<<<<<<< HEAD
-    payments = [
-        {
-            "payment": payment,
-            "amount": Decimal("0"),
-            "include_shipping_costs": False,
-        }
-    ]
-=======
-    payments = [OrderPaymentAction(payment, None, False)]
->>>>>>> 3f9e8679
+    payments = [OrderPaymentAction(payment, Decimal("0"), include_shipping_costs=False)]
+
     order_lines_to_refund = order_with_lines.lines.all()
     original_quantity = {
         line.id: line.quantity_unfulfilled for line in order_with_lines.lines.all()
@@ -101,18 +92,8 @@
     order_with_lines.payments.add(payment_dummy)
     payment = order_with_lines.payments.latest("pk")
     order_lines_to_refund = order_with_lines.lines.all()
-<<<<<<< HEAD
-    payments = [
-        {
-            "payment": payment,
-            "amount": Decimal("0"),
-            "include_shipping_costs": True,
-            "is_deprecated_way": True,
-        }
-    ]
-=======
+
     payments = [OrderPaymentAction(payment, Decimal("0"), True, True)]
->>>>>>> 3f9e8679
     original_quantity = {
         line.id: line.quantity_unfulfilled for line in order_with_lines.lines.all()
     }
@@ -171,17 +152,8 @@
     payment_dummy.save()
     fulfilled_order.payments.add(payment_dummy)
     payment = fulfilled_order.payments.latest("pk")
-<<<<<<< HEAD
-    payments = [
-        {
-            "payment": payment,
-            "amount": Decimal("0"),
-            "include_shipping_costs": False,
-        }
-    ]
-=======
-    payments = [OrderPaymentAction(payment, None, False)]
->>>>>>> 3f9e8679
+    payments = [OrderPaymentAction(payment, Decimal("0"), include_shipping_costs=False)]
+
     order_line_ids = fulfilled_order.lines.all().values_list("id", flat=True)
     fulfillment_lines = FulfillmentLine.objects.filter(order_line_id__in=order_line_ids)
     original_quantity = {line.id: line.quantity for line in fulfillment_lines}
