import graphene
<<<<<<< HEAD
from graphql_jwt.decorators import permission_required
from graphql_jwt.exceptions import PermissionDenied
=======
from django.core.exceptions import ValidationError
>>>>>>> e81494c9

from ....account.models import User
from ....core.utils.taxes import ZERO_TAXED_MONEY
from ....order import events, models
from ....order.utils import cancel_order
from ....payment import CustomPaymentChoices, PaymentError
from ....payment.utils import (
    clean_mark_order_as_paid,
    gateway_capture,
    gateway_refund,
    gateway_void,
    mark_order_as_paid,
)
from ....shipping.models import ShippingMethod as ShippingMethodModel
from ...account.types import AddressInput
from ...core.mutations import BaseMutation
from ...core.scalars import Decimal
from ...order.mutations.draft_orders import DraftOrderUpdate
from ...order.types import Order, OrderEvent
from ...shipping.types import ShippingMethod


def clean_order_update_shipping(order, method):
    if not order.shipping_address:
<<<<<<< HEAD
        errors.append(
            Error(
                field="order",
                message=(
                    "Cannot choose a shipping method for an "
                    "order without the shipping address."
                ),
            )
        )
        return errors
=======
        raise ValidationError(
            {
                "order": "Cannot choose a shipping method for an order without "
                "the shipping address."
            }
        )

>>>>>>> e81494c9
    valid_methods = ShippingMethodModel.objects.applicable_shipping_methods(
        price=order.get_subtotal().gross.amount,
        weight=order.get_total_weight(),
        country_code=order.shipping_address.country.code,
    )
    valid_methods = valid_methods.values_list("id", flat=True)
    if method.pk not in valid_methods:
<<<<<<< HEAD
        errors.append(
            Error(
                field="shippingMethod",
                message="Shipping method cannot be used with this order.",
            )
        )
    return errors
=======
        raise ValidationError(
            {"shipping_method": "Shipping method cannot be used with this order."}
        )
>>>>>>> e81494c9


def clean_order_cancel(order):
    if order and not order.can_cancel():
<<<<<<< HEAD
        errors.append(Error(field="order", message="This order can't be canceled."))
    return errors
=======
        raise ValidationError({"order": "This order can't be canceled."})
>>>>>>> e81494c9


def clean_payment(payment):
    if not payment:
<<<<<<< HEAD
        errors.append(
            Error(
                field="payment", message="There's no payment associated with the order."
            )
        )
        return errors
    if not payment.is_active:
        errors.append(
            Error(
                field="payment", message="Only pre-authorized payments can be captured"
            )
        )
    return errors
=======
        raise ValidationError(
            {"payment": "There's no payment associated with the order."}
        )


def clean_order_capture(payment):
    clean_payment(payment)
    if not payment.is_active:
        raise ValidationError(
            {"payment": "Only pre-authorized payments can be captured"}
        )
>>>>>>> e81494c9


def clean_void_payment(payment):
    """Check for payment errors."""
    clean_payment(payment)
    if not payment.is_active:
<<<<<<< HEAD
        errors.append(
            Error(field="payment", message="Only pre-authorized payments can be voided")
        )
    try:
        gateway_void(payment)
    except (PaymentError, ValueError) as e:
        errors.append(Error(field="payment", message=str(e)))
    return errors
=======
        raise ValidationError({"payment": "Only pre-authorized payments can be voided"})
>>>>>>> e81494c9


def clean_refund_payment(payment):
    clean_payment(payment)
    if payment.gateway == CustomPaymentChoices.MANUAL:
<<<<<<< HEAD
        errors.append(
            Error(field="payment", message="Manual payments can not be refunded.")
        )
    return errors
=======
        raise ValidationError({"payment": "Manual payments can not be refunded."})


def try_payment_action(order, user, payment, func, *args, **kwargs):
    try:
        func(*args, **kwargs)
    except (PaymentError, ValueError) as e:
        message = str(e)
        events.payment_failed_event(
            order=order, user=user, message=message, payment=payment
        )
        raise ValidationError({"payment": message})
    return True
>>>>>>> e81494c9


class OrderUpdateInput(graphene.InputObjectType):
    billing_address = AddressInput(description="Billing address of the customer.")
    user_email = graphene.String(description="Email address of the customer.")
    shipping_address = AddressInput(description="Shipping address of the customer.")


class OrderUpdate(DraftOrderUpdate):
    class Arguments:
        id = graphene.ID(required=True, description="ID of an order to update.")
        input = OrderUpdateInput(
            required=True, description="Fields required to update an order."
        )

    class Meta:
        description = "Updates an order."
        model = models.Order
        permissions = ("order.manage_orders",)

    @classmethod
    def save(cls, info, instance, cleaned_input):
        super().save(info, instance, cleaned_input)
        if instance.user_email:
            user = User.objects.filter(email=instance.user_email).first()
            instance.user = user
        instance.save()


class OrderUpdateShippingInput(graphene.InputObjectType):
    shipping_method = graphene.ID(
        description="ID of the selected shipping method.", name="shippingMethod"
    )


class OrderUpdateShipping(BaseMutation):
    order = graphene.Field(Order, description="Order with updated shipping method.")

    class Arguments:
        id = graphene.ID(
            required=True,
            name="order",
            description="ID of the order to update a shipping method.",
        )
        input = OrderUpdateShippingInput(
            description="Fields required to change " "shipping method of the order."
        )

    class Meta:
        description = "Updates a shipping method of the order."
<<<<<<< HEAD

    @classmethod
    @permission_required("order.manage_orders")
    def mutate(cls, root, info, id, input):
        # DEMO: disable mutations
        raise PermissionDenied("Be aware admin pirate! API runs in read only mode!")

        errors = []
        order = cls.get_node_or_error(info, id, errors, "id", Order)

        if not input["shipping_method"]:
            if not order.is_draft() and order.is_shipping_required():
                cls.add_error(
                    errors,
                    "shippingMethod",
                    "Shipping method is required for this order.",
                )
                return OrderUpdateShipping(errors=errors)
=======
        permissions = ("order.manage_orders",)

    @classmethod
    def perform_mutation(cls, _root, info, **data):
        order = cls.get_node_or_error(info, data.get("id"), only_type=Order)
        data = data.get("input")

        if not data["shipping_method"]:
            if not order.is_draft() and order.is_shipping_required():
                raise ValidationError(
                    {"shipping_method": "Shipping method is required for this order."}
                )

>>>>>>> e81494c9
            order.shipping_method = None
            order.shipping_price = ZERO_TAXED_MONEY
            order.shipping_method_name = None
            order.save(
                update_fields=[
                    "shipping_method",
                    "shipping_price_net",
                    "shipping_price_gross",
                    "shipping_method_name",
                ]
            )
            return OrderUpdateShipping(order=order)

        method = cls.get_node_or_error(
<<<<<<< HEAD
            info, input["shipping_method"], errors, "shipping_method", ShippingMethod
        )
        clean_order_update_shipping(order, method, errors)
        if errors:
            return OrderUpdateShipping(errors=errors)
=======
            info,
            data["shipping_method"],
            field="shipping_method",
            only_type=ShippingMethod,
        )

        clean_order_update_shipping(order, method)
>>>>>>> e81494c9

        order.shipping_method = method
        order.shipping_price = method.get_total(info.context.taxes)
        order.shipping_method_name = method.name
        order.save(
            update_fields=[
                "shipping_method",
                "shipping_method_name",
                "shipping_price_net",
                "shipping_price_gross",
            ]
        )
        return OrderUpdateShipping(order=order)


class OrderAddNoteInput(graphene.InputObjectType):
    message = graphene.String(description="Note message.", name="message")


class OrderAddNote(BaseMutation):
    order = graphene.Field(Order, description="Order with the note added.")
    event = graphene.Field(OrderEvent, description="Order note created.")

    class Arguments:
        id = graphene.ID(
            required=True,
            description="ID of the order to add a note for.",
            name="order",
        )
        input = OrderAddNoteInput(
            required=True, description="Fields required to create a note for the order."
        )

    class Meta:
        description = "Adds note to the order."
<<<<<<< HEAD

    @classmethod
    @permission_required("order.manage_orders")
    def mutate(cls, root, info, id, input):
        # DEMO: disable mutations
        raise PermissionDenied("Be aware admin pirate! API runs in read only mode!")

        errors = []
        order = cls.get_node_or_error(info, id, errors, "id", Order)
        if errors:
            return OrderAddNote(errors=errors)

        event = order.events.create(
            type=OrderEvents.NOTE_ADDED.value,
            user=info.context.user,
            parameters={"message": input["message"]},
=======
        permissions = ("order.manage_orders",)

    @classmethod
    def perform_mutation(cls, _root, info, **data):
        order = cls.get_node_or_error(info, data.get("id"), only_type=Order)
        event = events.order_note_added_event(
            order=order, user=info.context.user, message=data.get("input")["message"]
>>>>>>> e81494c9
        )
        return OrderAddNote(order=order, event=event)


class OrderCancel(BaseMutation):
    order = graphene.Field(Order, description="Canceled order.")

    class Arguments:
        id = graphene.ID(required=True, description="ID of the order to cancel.")
        restock = graphene.Boolean(
            required=True, description="Determine if lines will be restocked or not."
        )

    class Meta:
        description = "Cancel an order."
<<<<<<< HEAD

    @classmethod
    @permission_required("order.manage_orders")
    def mutate(cls, root, info, id, restock):
        # DEMO: disable mutations
        raise PermissionDenied("Be aware admin pirate! API runs in read only mode!")

        errors = []
        order = cls.get_node_or_error(info, id, errors, "id", Order)
        clean_order_cancel(order, errors)
        if errors:
            return OrderCancel(errors=errors)

        cancel_order(order=order, restock=restock)
        if restock:
            order.events.create(
                type=OrderEvents.FULFILLMENT_RESTOCKED_ITEMS.value,
                user=info.context.user,
                parameters={"quantity": order.get_total_quantity()},
            )
        else:
            order.events.create(type=OrderEvents.CANCELED.value, user=info.context.user)
=======
        permissions = ("order.manage_orders",)

    @classmethod
    def perform_mutation(cls, _root, info, restock, **data):
        order = cls.get_node_or_error(info, data.get("id"), only_type=Order)
        clean_order_cancel(order)
        cancel_order(user=info.context.user, order=order, restock=restock)
>>>>>>> e81494c9
        return OrderCancel(order=order)


class OrderMarkAsPaid(BaseMutation):
    order = graphene.Field(Order, description="Order marked as paid.")

    class Arguments:
        id = graphene.ID(required=True, description="ID of the order to mark paid.")

    class Meta:
        description = "Mark order as manually paid."
<<<<<<< HEAD

    @classmethod
    @permission_required("order.manage_orders")
    def mutate(cls, root, info, id):
        # DEMO: disable mutations
        raise PermissionDenied("Be aware admin pirate! API runs in read only mode!")

        errors = []
        order = cls.get_node_or_error(info, id, errors, "id", Order)
        if order is not None:
            try:
                clean_mark_order_as_paid(order)
            except PaymentError as e:
                errors.append(Error(field="payment", message=str(e)))
        if errors:
            return OrderMarkAsPaid(errors=errors)
=======
        permissions = ("order.manage_orders",)

    @classmethod
    def perform_mutation(cls, _root, info, **data):
        order = cls.get_node_or_error(info, data.get("id"), only_type=Order)

        try_payment_action(
            order, info.context.user, None, clean_mark_order_as_paid, order
        )

>>>>>>> e81494c9
        mark_order_as_paid(order, info.context.user)
        return OrderMarkAsPaid(order=order)


class OrderCapture(BaseMutation):
    order = graphene.Field(Order, description="Captured order.")

    class Arguments:
        id = graphene.ID(required=True, description="ID of the order to capture.")
        amount = Decimal(required=True, description="Amount of money to capture.")

    class Meta:
        description = "Capture an order."
<<<<<<< HEAD

    @classmethod
    @permission_required("order.manage_orders")
    def mutate(cls, root, info, id, amount):
        # DEMO: disable mutations
        raise PermissionDenied("Be aware admin pirate! API runs in read only mode!")

        errors = []
        if amount <= 0:
            cls.add_error(errors, "amount", "Amount should be a positive number.")
            return OrderCapture(errors=errors)

        order = cls.get_node_or_error(info, id, errors, "id", Order)
        payment = order.get_last_payment()
        clean_order_capture(payment, amount, errors)

        try:
            gateway_capture(payment, amount)
        except PaymentError as e:
            errors.append(Error(field="payment", message=str(e)))
=======
        permissions = ("order.manage_orders",)

    @classmethod
    def perform_mutation(cls, _root, info, amount, **data):
        if amount <= 0:
            raise ValidationError({"amount": "Amount should be a positive number."})

        order = cls.get_node_or_error(info, data.get("id"), only_type=Order)
        payment = order.get_last_payment()
        clean_order_capture(payment)
>>>>>>> e81494c9

        try_payment_action(
            order, info.context.user, payment, gateway_capture, payment, amount
        )

<<<<<<< HEAD
        order.events.create(
            parameters={"amount": amount},
            type=OrderEvents.PAYMENT_CAPTURED.value,
            user=info.context.user,
=======
        events.payment_captured_event(
            order=order, user=info.context.user, amount=amount, payment=payment
>>>>>>> e81494c9
        )
        return OrderCapture(order=order)


class OrderVoid(BaseMutation):
    order = graphene.Field(Order, description="A voided order.")

    class Arguments:
        id = graphene.ID(required=True, description="ID of the order to void.")

    class Meta:
        description = "Void an order."
<<<<<<< HEAD

    @classmethod
    @permission_required("order.manage_orders")
    def mutate(cls, root, info, id):
        # DEMO: disable mutations
        raise PermissionDenied("Be aware admin pirate! API runs in read only mode!")

        errors = []
        order = cls.get_node_or_error(info, id, errors, "id", Order)
        if order:
            payment = order.get_last_payment()
            clean_void_payment(payment, errors)

        if errors:
            return OrderVoid(errors=errors)
        order.events.create(
            type=OrderEvents.PAYMENT_VOIDED.value, user=info.context.user
=======
        permissions = ("order.manage_orders",)

    @classmethod
    def perform_mutation(cls, _root, info, **data):
        order = cls.get_node_or_error(info, data.get("id"), only_type=Order)
        payment = order.get_last_payment()
        clean_void_payment(payment)

        try_payment_action(order, info.context.user, payment, gateway_void, payment)

        events.payment_voided_event(
            order=order, user=info.context.user, payment=payment
>>>>>>> e81494c9
        )
        return OrderVoid(order=order)


class OrderRefund(BaseMutation):
    order = graphene.Field(Order, description="A refunded order.")

    class Arguments:
        id = graphene.ID(required=True, description="ID of the order to refund.")
        amount = Decimal(required=True, description="Amount of money to refund.")

    class Meta:
        description = "Refund an order."
<<<<<<< HEAD

    @classmethod
    @permission_required("order.manage_orders")
    def mutate(cls, root, info, id, amount):
        # DEMO: disable mutations
        raise PermissionDenied("Be aware admin pirate! API runs in read only mode!")

        errors = []
        if amount <= 0:
            cls.add_error(errors, "amount", "Amount should be a positive number.")
            return OrderRefund(errors=errors)

        order = cls.get_node_or_error(info, id, errors, "id", Order)
        if order:
            payment = order.get_last_payment()
            clean_refund_payment(payment, amount, errors)
            try:
                gateway_refund(payment, amount)
            except PaymentError as e:
                errors.append(Error(field="payment", message=str(e)))

        if errors:
            return OrderRefund(errors=errors)

        order.events.create(
            type=OrderEvents.PAYMENT_REFUNDED.value,
            user=info.context.user,
            parameters={"amount": amount},
=======
        permissions = ("order.manage_orders",)

    @classmethod
    def perform_mutation(cls, _root, info, amount, **data):
        if amount <= 0:
            raise ValidationError({"amount": "Amount should be a positive number."})

        order = cls.get_node_or_error(info, data.get("id"), only_type=Order)
        payment = order.get_last_payment()
        clean_refund_payment(payment)

        try_payment_action(
            order, info.context.user, payment, gateway_refund, payment, amount
        )

        events.payment_refunded_event(
            order=order, user=info.context.user, amount=amount, payment=payment
>>>>>>> e81494c9
        )
        return OrderRefund(order=order)<|MERGE_RESOLUTION|>--- conflicted
+++ resolved
@@ -1,10 +1,5 @@
 import graphene
-<<<<<<< HEAD
-from graphql_jwt.decorators import permission_required
-from graphql_jwt.exceptions import PermissionDenied
-=======
 from django.core.exceptions import ValidationError
->>>>>>> e81494c9
 
 from ....account.models import User
 from ....core.utils.taxes import ZERO_TAXED_MONEY
@@ -29,18 +24,6 @@
 
 def clean_order_update_shipping(order, method):
     if not order.shipping_address:
-<<<<<<< HEAD
-        errors.append(
-            Error(
-                field="order",
-                message=(
-                    "Cannot choose a shipping method for an "
-                    "order without the shipping address."
-                ),
-            )
-        )
-        return errors
-=======
         raise ValidationError(
             {
                 "order": "Cannot choose a shipping method for an order without "
@@ -48,7 +31,6 @@
             }
         )
 
->>>>>>> e81494c9
     valid_methods = ShippingMethodModel.objects.applicable_shipping_methods(
         price=order.get_subtotal().gross.amount,
         weight=order.get_total_weight(),
@@ -56,48 +38,18 @@
     )
     valid_methods = valid_methods.values_list("id", flat=True)
     if method.pk not in valid_methods:
-<<<<<<< HEAD
-        errors.append(
-            Error(
-                field="shippingMethod",
-                message="Shipping method cannot be used with this order.",
-            )
-        )
-    return errors
-=======
         raise ValidationError(
             {"shipping_method": "Shipping method cannot be used with this order."}
         )
->>>>>>> e81494c9
 
 
 def clean_order_cancel(order):
     if order and not order.can_cancel():
-<<<<<<< HEAD
-        errors.append(Error(field="order", message="This order can't be canceled."))
-    return errors
-=======
         raise ValidationError({"order": "This order can't be canceled."})
->>>>>>> e81494c9
 
 
 def clean_payment(payment):
     if not payment:
-<<<<<<< HEAD
-        errors.append(
-            Error(
-                field="payment", message="There's no payment associated with the order."
-            )
-        )
-        return errors
-    if not payment.is_active:
-        errors.append(
-            Error(
-                field="payment", message="Only pre-authorized payments can be captured"
-            )
-        )
-    return errors
-=======
         raise ValidationError(
             {"payment": "There's no payment associated with the order."}
         )
@@ -109,36 +61,18 @@
         raise ValidationError(
             {"payment": "Only pre-authorized payments can be captured"}
         )
->>>>>>> e81494c9
 
 
 def clean_void_payment(payment):
     """Check for payment errors."""
     clean_payment(payment)
     if not payment.is_active:
-<<<<<<< HEAD
-        errors.append(
-            Error(field="payment", message="Only pre-authorized payments can be voided")
-        )
-    try:
-        gateway_void(payment)
-    except (PaymentError, ValueError) as e:
-        errors.append(Error(field="payment", message=str(e)))
-    return errors
-=======
         raise ValidationError({"payment": "Only pre-authorized payments can be voided"})
->>>>>>> e81494c9
 
 
 def clean_refund_payment(payment):
     clean_payment(payment)
     if payment.gateway == CustomPaymentChoices.MANUAL:
-<<<<<<< HEAD
-        errors.append(
-            Error(field="payment", message="Manual payments can not be refunded.")
-        )
-    return errors
-=======
         raise ValidationError({"payment": "Manual payments can not be refunded."})
 
 
@@ -152,7 +86,6 @@
         )
         raise ValidationError({"payment": message})
     return True
->>>>>>> e81494c9
 
 
 class OrderUpdateInput(graphene.InputObjectType):
@@ -203,26 +136,6 @@
 
     class Meta:
         description = "Updates a shipping method of the order."
-<<<<<<< HEAD
-
-    @classmethod
-    @permission_required("order.manage_orders")
-    def mutate(cls, root, info, id, input):
-        # DEMO: disable mutations
-        raise PermissionDenied("Be aware admin pirate! API runs in read only mode!")
-
-        errors = []
-        order = cls.get_node_or_error(info, id, errors, "id", Order)
-
-        if not input["shipping_method"]:
-            if not order.is_draft() and order.is_shipping_required():
-                cls.add_error(
-                    errors,
-                    "shippingMethod",
-                    "Shipping method is required for this order.",
-                )
-                return OrderUpdateShipping(errors=errors)
-=======
         permissions = ("order.manage_orders",)
 
     @classmethod
@@ -236,7 +149,6 @@
                     {"shipping_method": "Shipping method is required for this order."}
                 )
 
->>>>>>> e81494c9
             order.shipping_method = None
             order.shipping_price = ZERO_TAXED_MONEY
             order.shipping_method_name = None
@@ -251,13 +163,6 @@
             return OrderUpdateShipping(order=order)
 
         method = cls.get_node_or_error(
-<<<<<<< HEAD
-            info, input["shipping_method"], errors, "shipping_method", ShippingMethod
-        )
-        clean_order_update_shipping(order, method, errors)
-        if errors:
-            return OrderUpdateShipping(errors=errors)
-=======
             info,
             data["shipping_method"],
             field="shipping_method",
@@ -265,7 +170,6 @@
         )
 
         clean_order_update_shipping(order, method)
->>>>>>> e81494c9
 
         order.shipping_method = method
         order.shipping_price = method.get_total(info.context.taxes)
@@ -301,24 +205,6 @@
 
     class Meta:
         description = "Adds note to the order."
-<<<<<<< HEAD
-
-    @classmethod
-    @permission_required("order.manage_orders")
-    def mutate(cls, root, info, id, input):
-        # DEMO: disable mutations
-        raise PermissionDenied("Be aware admin pirate! API runs in read only mode!")
-
-        errors = []
-        order = cls.get_node_or_error(info, id, errors, "id", Order)
-        if errors:
-            return OrderAddNote(errors=errors)
-
-        event = order.events.create(
-            type=OrderEvents.NOTE_ADDED.value,
-            user=info.context.user,
-            parameters={"message": input["message"]},
-=======
         permissions = ("order.manage_orders",)
 
     @classmethod
@@ -326,7 +212,6 @@
         order = cls.get_node_or_error(info, data.get("id"), only_type=Order)
         event = events.order_note_added_event(
             order=order, user=info.context.user, message=data.get("input")["message"]
->>>>>>> e81494c9
         )
         return OrderAddNote(order=order, event=event)
 
@@ -342,30 +227,6 @@
 
     class Meta:
         description = "Cancel an order."
-<<<<<<< HEAD
-
-    @classmethod
-    @permission_required("order.manage_orders")
-    def mutate(cls, root, info, id, restock):
-        # DEMO: disable mutations
-        raise PermissionDenied("Be aware admin pirate! API runs in read only mode!")
-
-        errors = []
-        order = cls.get_node_or_error(info, id, errors, "id", Order)
-        clean_order_cancel(order, errors)
-        if errors:
-            return OrderCancel(errors=errors)
-
-        cancel_order(order=order, restock=restock)
-        if restock:
-            order.events.create(
-                type=OrderEvents.FULFILLMENT_RESTOCKED_ITEMS.value,
-                user=info.context.user,
-                parameters={"quantity": order.get_total_quantity()},
-            )
-        else:
-            order.events.create(type=OrderEvents.CANCELED.value, user=info.context.user)
-=======
         permissions = ("order.manage_orders",)
 
     @classmethod
@@ -373,7 +234,6 @@
         order = cls.get_node_or_error(info, data.get("id"), only_type=Order)
         clean_order_cancel(order)
         cancel_order(user=info.context.user, order=order, restock=restock)
->>>>>>> e81494c9
         return OrderCancel(order=order)
 
 
@@ -385,24 +245,6 @@
 
     class Meta:
         description = "Mark order as manually paid."
-<<<<<<< HEAD
-
-    @classmethod
-    @permission_required("order.manage_orders")
-    def mutate(cls, root, info, id):
-        # DEMO: disable mutations
-        raise PermissionDenied("Be aware admin pirate! API runs in read only mode!")
-
-        errors = []
-        order = cls.get_node_or_error(info, id, errors, "id", Order)
-        if order is not None:
-            try:
-                clean_mark_order_as_paid(order)
-            except PaymentError as e:
-                errors.append(Error(field="payment", message=str(e)))
-        if errors:
-            return OrderMarkAsPaid(errors=errors)
-=======
         permissions = ("order.manage_orders",)
 
     @classmethod
@@ -413,7 +255,6 @@
             order, info.context.user, None, clean_mark_order_as_paid, order
         )
 
->>>>>>> e81494c9
         mark_order_as_paid(order, info.context.user)
         return OrderMarkAsPaid(order=order)
 
@@ -427,28 +268,6 @@
 
     class Meta:
         description = "Capture an order."
-<<<<<<< HEAD
-
-    @classmethod
-    @permission_required("order.manage_orders")
-    def mutate(cls, root, info, id, amount):
-        # DEMO: disable mutations
-        raise PermissionDenied("Be aware admin pirate! API runs in read only mode!")
-
-        errors = []
-        if amount <= 0:
-            cls.add_error(errors, "amount", "Amount should be a positive number.")
-            return OrderCapture(errors=errors)
-
-        order = cls.get_node_or_error(info, id, errors, "id", Order)
-        payment = order.get_last_payment()
-        clean_order_capture(payment, amount, errors)
-
-        try:
-            gateway_capture(payment, amount)
-        except PaymentError as e:
-            errors.append(Error(field="payment", message=str(e)))
-=======
         permissions = ("order.manage_orders",)
 
     @classmethod
@@ -459,21 +278,13 @@
         order = cls.get_node_or_error(info, data.get("id"), only_type=Order)
         payment = order.get_last_payment()
         clean_order_capture(payment)
->>>>>>> e81494c9
 
         try_payment_action(
             order, info.context.user, payment, gateway_capture, payment, amount
         )
 
-<<<<<<< HEAD
-        order.events.create(
-            parameters={"amount": amount},
-            type=OrderEvents.PAYMENT_CAPTURED.value,
-            user=info.context.user,
-=======
         events.payment_captured_event(
             order=order, user=info.context.user, amount=amount, payment=payment
->>>>>>> e81494c9
         )
         return OrderCapture(order=order)
 
@@ -486,25 +297,6 @@
 
     class Meta:
         description = "Void an order."
-<<<<<<< HEAD
-
-    @classmethod
-    @permission_required("order.manage_orders")
-    def mutate(cls, root, info, id):
-        # DEMO: disable mutations
-        raise PermissionDenied("Be aware admin pirate! API runs in read only mode!")
-
-        errors = []
-        order = cls.get_node_or_error(info, id, errors, "id", Order)
-        if order:
-            payment = order.get_last_payment()
-            clean_void_payment(payment, errors)
-
-        if errors:
-            return OrderVoid(errors=errors)
-        order.events.create(
-            type=OrderEvents.PAYMENT_VOIDED.value, user=info.context.user
-=======
         permissions = ("order.manage_orders",)
 
     @classmethod
@@ -517,7 +309,6 @@
 
         events.payment_voided_event(
             order=order, user=info.context.user, payment=payment
->>>>>>> e81494c9
         )
         return OrderVoid(order=order)
 
@@ -531,36 +322,6 @@
 
     class Meta:
         description = "Refund an order."
-<<<<<<< HEAD
-
-    @classmethod
-    @permission_required("order.manage_orders")
-    def mutate(cls, root, info, id, amount):
-        # DEMO: disable mutations
-        raise PermissionDenied("Be aware admin pirate! API runs in read only mode!")
-
-        errors = []
-        if amount <= 0:
-            cls.add_error(errors, "amount", "Amount should be a positive number.")
-            return OrderRefund(errors=errors)
-
-        order = cls.get_node_or_error(info, id, errors, "id", Order)
-        if order:
-            payment = order.get_last_payment()
-            clean_refund_payment(payment, amount, errors)
-            try:
-                gateway_refund(payment, amount)
-            except PaymentError as e:
-                errors.append(Error(field="payment", message=str(e)))
-
-        if errors:
-            return OrderRefund(errors=errors)
-
-        order.events.create(
-            type=OrderEvents.PAYMENT_REFUNDED.value,
-            user=info.context.user,
-            parameters={"amount": amount},
-=======
         permissions = ("order.manage_orders",)
 
     @classmethod
@@ -578,6 +339,5 @@
 
         events.payment_refunded_event(
             order=order, user=info.context.user, amount=amount, payment=payment
->>>>>>> e81494c9
         )
         return OrderRefund(order=order)