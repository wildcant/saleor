--- conflicted
+++ resolved
@@ -102,11 +102,7 @@
         for shipping in available_shipping_methods
     ]
     excluded_shipping_methods = manager.excluded_shipping_methods_for_order(
-<<<<<<< HEAD
         root, shipping_method_dataclasses
-=======
-        root, shipping_method_dataclasses, app_name=app
->>>>>>> 49e1f0ed
     )
     instances = set_active_shipping_methods(
         excluded_shipping_methods,
