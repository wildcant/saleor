from django.db.models import Sum

from ...account.utils import requestor_is_staff_member_or_app
from ...order import OrderStatus
from ...product import models
from ..channel import ChannelQsContext
from ..utils import get_database_id, get_user_or_app_from_context
from ..utils.filters import filter_by_period
from .filters import filter_products_by_stock_availability


def resolve_category_by_slug(slug):
    return models.Category.objects.filter(slug=slug).first()


def resolve_categories(_info, level=None, **_kwargs):
    qs = models.Category.objects.prefetch_related("children")
    if level is not None:
        qs = qs.filter(level=level)
    return qs.distinct()


def resolve_collection_by_id(info, id, channel_slug, requestor):
    return (
        models.Collection.objects.visible_to_user(requestor, channel_slug=channel_slug)
        .filter(id=id)
        .first()
    )


def resolve_collection_by_slug(info, slug, channel_slug, requestor):
    return (
        models.Collection.objects.visible_to_user(requestor, channel_slug)
        .filter(slug=slug)
        .first()
    )


def resolve_collections(info, channel_slug):
    requestor = get_user_or_app_from_context(info.context)
    qs = models.Collection.objects.visible_to_user(requestor, channel_slug)

    return ChannelQsContext(qs=qs, channel_slug=channel_slug)


def resolve_digital_contents(_info):
    return models.DigitalContent.objects.all()


def resolve_product_by_id(info, id, channel_slug, requestor):
    return (
        models.Product.objects.visible_to_user(requestor, channel_slug=channel_slug)
        .filter(id=id)
        .first()
    )


def resolve_product_by_slug(info, product_slug, channel_slug, requestor):
    return (
        models.Product.objects.visible_to_user(requestor, channel_slug=channel_slug)
        .filter(slug=product_slug)
        .first()
    )


def resolve_products(
    info, requestor, stock_availability=None, channel_slug=None, **_kwargs
) -> ChannelQsContext:
    qs = models.Product.objects.visible_to_user(requestor, channel_slug)
    if stock_availability:
        qs = filter_products_by_stock_availability(qs, stock_availability)
    if not requestor_is_staff_member_or_app(requestor):
        qs = qs.annotate_visible_in_listings(channel_slug).exclude(
            visible_in_listings=False
        )
    return ChannelQsContext(qs=qs.distinct(), channel_slug=channel_slug)


<<<<<<< HEAD
def resolve_variant_by_id(
    info, id, channel_slug, requestor, requestor_has_access_to_all
):
    visible_products = _return_visible_product(
        requestor, channel_slug, requestor_has_access_to_all
    )
    qs = models.ProductVariant.objects.filter(product__in=visible_products)
    if not requestor_has_access_to_all:
        qs = qs.available_in_channel(channel_slug)

=======
def resolve_variant_by_id(info, id, channel_slug, requestor):
    visible_products = models.Product.objects.visible_to_user(
        requestor, channel_slug
    ).values_list("pk", flat=True)
    qs = models.ProductVariant.objects.filter(product__id__in=visible_products)
>>>>>>> b01a0ac7
    return qs.filter(pk=id).first()


def resolve_product_types(_info, **_kwargs):
    return models.ProductType.objects.all()


def resolve_product_variant_by_sku(
    info, sku, channel_slug, requestor, requestor_has_access_to_all
):
<<<<<<< HEAD
    visible_products = _return_visible_product(
        requestor, channel_slug, requestor_has_access_to_all
    )
    qs = models.ProductVariant.objects.filter(product__in=visible_products)
    if not requestor_has_access_to_all:
        qs = qs.available_in_channel(channel_slug)
    return qs.filter(sku=sku).first()
=======
    visible_products = models.Product.objects.visible_to_user(requestor, channel_slug)
    if not requestor_has_access_to_all:
        visible_products = visible_products.annotate_visible_in_listings(
            channel_slug
        ).exclude(visible_in_listings=False)

    return (
        models.ProductVariant.objects.filter(product__id__in=visible_products)
        .filter(sku=sku)
        .first()
    )
>>>>>>> b01a0ac7


def resolve_product_variants(
    info, requestor_has_access_to_all, requestor, ids=None, channel_slug=None
) -> ChannelQsContext:
    visible_products = models.Product.objects.visible_to_user(requestor, channel_slug)
    if not requestor_has_access_to_all:
        visible_products = visible_products.annotate_visible_in_listings(
            channel_slug
        ).exclude(visible_in_listings=False)

<<<<<<< HEAD
    qs = models.ProductVariant.objects.filter(product__in=visible_products)
    if not requestor_has_access_to_all:
        qs = qs.available_in_channel(channel_slug=channel_slug)
=======
    qs = models.ProductVariant.objects.filter(product__id__in=visible_products)
>>>>>>> b01a0ac7
    if ids:
        db_ids = [get_database_id(info, node_id, "ProductVariant") for node_id in ids]
        qs = qs.filter(pk__in=db_ids)
    return ChannelQsContext(qs=qs, channel_slug=channel_slug)


def resolve_report_product_sales(period, channel_slug) -> ChannelQsContext:
    qs = models.ProductVariant.objects.all()

    # exclude draft and canceled orders
    exclude_status = [OrderStatus.DRAFT, OrderStatus.CANCELED]
    qs = qs.exclude(order_lines__order__status__in=exclude_status)

    # filter by period
    qs = filter_by_period(qs, period, "order_lines__order__created")

    qs = qs.annotate(quantity_ordered=Sum("order_lines__quantity"))
    qs = qs.filter(
        quantity_ordered__isnull=False, order_lines__order__channel__slug=channel_slug
    )
    qs = qs.order_by("-quantity_ordered")
    return ChannelQsContext(qs=qs, channel_slug=channel_slug)<|MERGE_RESOLUTION|>--- conflicted
+++ resolved
@@ -76,24 +76,15 @@
     return ChannelQsContext(qs=qs.distinct(), channel_slug=channel_slug)
 
 
-<<<<<<< HEAD
 def resolve_variant_by_id(
     info, id, channel_slug, requestor, requestor_has_access_to_all
 ):
-    visible_products = _return_visible_product(
-        requestor, channel_slug, requestor_has_access_to_all
-    )
-    qs = models.ProductVariant.objects.filter(product__in=visible_products)
-    if not requestor_has_access_to_all:
-        qs = qs.available_in_channel(channel_slug)
-
-=======
-def resolve_variant_by_id(info, id, channel_slug, requestor):
     visible_products = models.Product.objects.visible_to_user(
         requestor, channel_slug
     ).values_list("pk", flat=True)
     qs = models.ProductVariant.objects.filter(product__id__in=visible_products)
->>>>>>> b01a0ac7
+    if not requestor_has_access_to_all:
+        qs = qs.available_in_channel(channel_slug)
     return qs.filter(pk=id).first()
 
 
@@ -104,45 +95,27 @@
 def resolve_product_variant_by_sku(
     info, sku, channel_slug, requestor, requestor_has_access_to_all
 ):
-<<<<<<< HEAD
-    visible_products = _return_visible_product(
-        requestor, channel_slug, requestor_has_access_to_all
-    )
-    qs = models.ProductVariant.objects.filter(product__in=visible_products)
-    if not requestor_has_access_to_all:
-        qs = qs.available_in_channel(channel_slug)
-    return qs.filter(sku=sku).first()
-=======
     visible_products = models.Product.objects.visible_to_user(requestor, channel_slug)
+    qs = models.ProductVariant.objects.filter(product__id__in=visible_products)
     if not requestor_has_access_to_all:
         visible_products = visible_products.annotate_visible_in_listings(
             channel_slug
         ).exclude(visible_in_listings=False)
-
-    return (
-        models.ProductVariant.objects.filter(product__id__in=visible_products)
-        .filter(sku=sku)
-        .first()
-    )
->>>>>>> b01a0ac7
+        qs = qs.filter(product__in=visible_products).available_in_channel(channel_slug)
+    return qs.filter(sku=sku).first()
 
 
 def resolve_product_variants(
     info, requestor_has_access_to_all, requestor, ids=None, channel_slug=None
 ) -> ChannelQsContext:
     visible_products = models.Product.objects.visible_to_user(requestor, channel_slug)
+    qs = models.ProductVariant.objects.filter(product__id__in=visible_products)
+
     if not requestor_has_access_to_all:
         visible_products = visible_products.annotate_visible_in_listings(
             channel_slug
         ).exclude(visible_in_listings=False)
-
-<<<<<<< HEAD
-    qs = models.ProductVariant.objects.filter(product__in=visible_products)
-    if not requestor_has_access_to_all:
-        qs = qs.available_in_channel(channel_slug=channel_slug)
-=======
-    qs = models.ProductVariant.objects.filter(product__id__in=visible_products)
->>>>>>> b01a0ac7
+        qs = qs.filter(product__in=visible_products).available_in_channel(channel_slug)
     if ids:
         db_ids = [get_database_id(info, node_id, "ProductVariant") for node_id in ids]
         qs = qs.filter(pk__in=db_ids)
